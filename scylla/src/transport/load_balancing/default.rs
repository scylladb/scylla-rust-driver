use self::latency_awareness::LatencyAwareness;
pub use self::latency_awareness::LatencyAwarenessBuilder;

use super::{FallbackPlan, LoadBalancingPolicy, NodeRef, RoutingInfo};
use crate::{
    routing::{Shard, Token},
    transport::{cluster::ClusterData, locator::ReplicaSet, node::Node, topology::Strategy},
};
use itertools::{Either, Itertools};
use rand::{prelude::SliceRandom, thread_rng, Rng};
use rand_pcg::Pcg32;
use scylla_cql::errors::QueryError;
use scylla_cql::frame::response::result::TableSpec;
use scylla_cql::frame::types::SerialConsistency;
use scylla_cql::Consistency;
use std::hash::{Hash, Hasher};
use std::{fmt, sync::Arc, time::Duration};
use tracing::{debug, warn};
use uuid::Uuid;

#[derive(Clone, Copy)]
enum NodeLocationCriteria<'a> {
    Any,
    Datacenter(&'a str),
    DatacenterAndRack(&'a str, &'a str),
}

impl<'a> NodeLocationCriteria<'a> {
    fn datacenter(&self) -> Option<&'a str> {
        match self {
            Self::Any => None,
            Self::Datacenter(dc) | Self::DatacenterAndRack(dc, _) => Some(dc),
        }
    }
}

#[derive(Debug, Clone)]
enum NodeLocationPreference {
    Any,
    Datacenter(String),
    DatacenterAndRack(String, String),
}

impl NodeLocationPreference {
    fn datacenter(&self) -> Option<&str> {
        match self {
            Self::Any => None,
            Self::Datacenter(dc) | Self::DatacenterAndRack(dc, _) => Some(dc),
        }
    }

    #[allow(unused)]
    fn rack(&self) -> Option<&str> {
        match self {
            Self::Any | Self::Datacenter(_) => None,
            Self::DatacenterAndRack(_, rack) => Some(rack),
        }
    }
}

#[derive(Clone, Copy)]
enum ReplicaOrder {
    Arbitrary,
    RingOrder,
}

#[derive(Clone, Copy)]
enum StatementType {
    Lwt,
    NonLwt,
}

/// The default load balancing policy.
///
/// It can be configured to be datacenter-aware and token-aware.
/// Datacenter failover for queries with non local consistency mode is also supported.
/// Latency awareness is available, althrough not recommended.
#[allow(clippy::type_complexity)]
pub struct DefaultPolicy {
    preferences: NodeLocationPreference,
    is_token_aware: bool,
    permit_dc_failover: bool,
    pick_predicate: Box<dyn Fn(NodeRef<'_>, Option<Shard>) -> bool + Send + Sync>,
    latency_awareness: Option<LatencyAwareness>,
    fixed_seed: Option<u64>,
}

impl fmt::Debug for DefaultPolicy {
    fn fmt(&self, f: &mut fmt::Formatter<'_>) -> fmt::Result {
        f.debug_struct("DefaultPolicy")
            .field("preferences", &self.preferences)
            .field("is_token_aware", &self.is_token_aware)
            .field("permit_dc_failover", &self.permit_dc_failover)
            .field("latency_awareness", &self.latency_awareness)
            .field("fixed_shuffle_seed", &self.fixed_seed)
            .finish_non_exhaustive()
    }
}

impl LoadBalancingPolicy for DefaultPolicy {
    fn pick<'a>(
        &'a self,
        query: &'a RoutingInfo,
        cluster: &'a ClusterData,
    ) -> Option<(NodeRef<'a>, Option<Shard>)> {
        let routing_info = self.routing_info(query, cluster);
        if let Some(ref token_with_strategy) = routing_info.token_with_strategy {
            if self.preferences.datacenter().is_some()
                && !self.permit_dc_failover
                && matches!(
                    token_with_strategy.strategy,
                    Strategy::SimpleStrategy { .. }
                )
            {
                warn!("\
Combining SimpleStrategy with preferred_datacenter set to Some and disabled datacenter failover may lead to empty query plans for some tokens.\
It is better to give up using one of them: either operate in a keyspace with NetworkTopologyStrategy, which explicitly states\
how many replicas there are in each datacenter (you probably want at least 1 to avoid empty plans while preferring that datacenter), \
or refrain from preferring datacenters (which may ban all other datacenters, if datacenter failover happens to be not possible)."
                );
            }
        }
        let statement_type = if query.is_confirmed_lwt {
            StatementType::Lwt
        } else {
            StatementType::NonLwt
        };
        if let (Some(ts), Some(table_spec)) = (&routing_info.token_with_strategy, query.table) {
            if let NodeLocationPreference::DatacenterAndRack(dc, rack) = &self.preferences {
                // Try to pick some alive local rack random replica.
                let local_rack_picked = self.pick_replica(
                    ts,
                    NodeLocationCriteria::DatacenterAndRack(dc, rack),
                    |node, shard| (self.pick_predicate)(node, Some(shard)),
                    cluster,
                    statement_type,
                    table_spec,
                );

                if let Some((alive_local_rack_replica, shard)) = local_rack_picked {
                    return Some((alive_local_rack_replica, Some(shard)));
                }
            }

            if let NodeLocationPreference::DatacenterAndRack(dc, _)
            | NodeLocationPreference::Datacenter(dc) = &self.preferences
            {
                // Try to pick some alive local random replica.
                let picked = self.pick_replica(
                    ts,
                    NodeLocationCriteria::Datacenter(dc),
                    |node, shard| (self.pick_predicate)(node, Some(shard)),
                    cluster,
                    statement_type,
                    table_spec,
                );

                if let Some((alive_local_replica, shard)) = picked {
                    return Some((alive_local_replica, Some(shard)));
                }
            }

            // If preferred datacenter is not specified, or if datacenter failover is possible, loosen restriction about locality.
            if self.preferences.datacenter().is_none()
                || self.is_datacenter_failover_possible(&routing_info)
            {
                // Try to pick some alive random replica.
                let picked = self.pick_replica(
                    ts,
                    NodeLocationCriteria::Any,
                    |node, shard| (self.pick_predicate)(node, Some(shard)),
                    cluster,
                    statement_type,
                    table_spec,
                );
                if let Some((alive_remote_replica, shard)) = picked {
                    return Some((alive_remote_replica, Some(shard)));
                }
            }
        };

        // If no token was available (or all the replicas for that token are down), try to pick
        // some alive local node.
        // If there was no preferred datacenter specified, all nodes are treated as local.
        let nodes = self.preferred_node_set(cluster);

        if let NodeLocationPreference::DatacenterAndRack(dc, rack) = &self.preferences {
            // Try to pick some alive local rack random node.
            let rack_predicate = Self::make_rack_predicate(
                |node| (self.pick_predicate)(node, None),
                NodeLocationCriteria::DatacenterAndRack(dc, rack),
            );
            let local_rack_picked = self.pick_node(nodes, rack_predicate);

            if let Some(alive_local_rack) = local_rack_picked {
                return Some((alive_local_rack, None));
            }
        }

        // Try to pick some alive local random node.
        if let Some(alive_local) = self.pick_node(nodes, |node| (self.pick_predicate)(node, None)) {
            return Some((alive_local, None));
        }

        let all_nodes = cluster.replica_locator().unique_nodes_in_global_ring();
        // If a datacenter failover is possible, loosen restriction about locality.
        if self.is_datacenter_failover_possible(&routing_info) {
            let picked = self.pick_node(all_nodes, |node| (self.pick_predicate)(node, None));
            if let Some(alive_maybe_remote) = picked {
                return Some((alive_maybe_remote, None));
            }
        }

        // Previous checks imply that every node we could have selected is down.
        // Let's try to return a down node that wasn't disabled.
        let picked = self.pick_node(nodes, |node| node.is_enabled());
        if let Some(down_but_enabled_local_node) = picked {
            return Some((down_but_enabled_local_node, None));
        }

        // If a datacenter failover is possible, loosen restriction about locality.
        if self.is_datacenter_failover_possible(&routing_info) {
            let picked = self.pick_node(all_nodes, |node| node.is_enabled());
            if let Some(down_but_enabled_maybe_remote_node) = picked {
                return Some((down_but_enabled_maybe_remote_node, None));
            }
        }

        // Every node is disabled. This could be due to a bad host filter - configuration error.
        nodes.first().map(|node| (node, None))
    }

    fn fallback<'a>(
        &'a self,
        query: &'a RoutingInfo,
        cluster: &'a ClusterData,
    ) -> FallbackPlan<'a> {
        let routing_info = self.routing_info(query, cluster);
        let statement_type = if query.is_confirmed_lwt {
            StatementType::Lwt
        } else {
            StatementType::NonLwt
        };

        // If token is available, get a shuffled list of alive replicas.
        let maybe_replicas = if let (Some(ts), Some(table_spec)) =
            (&routing_info.token_with_strategy, query.table)
        {
            let maybe_local_rack_replicas =
                if let NodeLocationPreference::DatacenterAndRack(dc, rack) = &self.preferences {
                    let local_rack_replicas = self.fallback_replicas(
                        ts,
                        NodeLocationCriteria::DatacenterAndRack(dc, rack),
                        |node, shard| Self::is_alive(node, Some(shard)),
                        cluster,
                        statement_type,
                        table_spec,
                    );
                    Either::Left(local_rack_replicas)
                } else {
                    Either::Right(std::iter::empty())
                };

            let maybe_local_replicas = if let NodeLocationPreference::DatacenterAndRack(dc, _)
            | NodeLocationPreference::Datacenter(dc) =
                &self.preferences
            {
                let local_replicas = self.fallback_replicas(
                    ts,
                    NodeLocationCriteria::Datacenter(dc),
                    |node, shard| Self::is_alive(node, Some(shard)),
                    cluster,
                    statement_type,
                    table_spec,
                );
                Either::Left(local_replicas)
            } else {
                Either::Right(std::iter::empty())
            };

            // If no datacenter is preferred, or datacenter failover is possible, loosen restriction about locality.
            let maybe_remote_replicas = if self.preferences.datacenter().is_none()
                || self.is_datacenter_failover_possible(&routing_info)
            {
                let remote_replicas = self.fallback_replicas(
                    ts,
                    NodeLocationCriteria::Any,
                    |node, shard| Self::is_alive(node, Some(shard)),
                    cluster,
                    statement_type,
                    table_spec,
                );
                Either::Left(remote_replicas)
            } else {
                Either::Right(std::iter::empty())
            };

            // Produce an iterator, prioritizing local replicas.
            // If preferred datacenter is not specified, every replica is treated as a remote one.
            Either::Left(
                maybe_local_rack_replicas
                    .chain(maybe_local_replicas)
                    .chain(maybe_remote_replicas)
                    .map(|(node, shard)| (node, Some(shard))),
            )
        } else {
            Either::Right(std::iter::empty::<(NodeRef<'a>, Option<Shard>)>())
        };

        // Get a list of all local alive nodes, and apply a round robin to it
        let local_nodes = self.preferred_node_set(cluster);

        let maybe_local_rack_nodes =
            if let NodeLocationPreference::DatacenterAndRack(dc, rack) = &self.preferences {
                let rack_predicate = Self::make_rack_predicate(
                    |node| (self.pick_predicate)(node, None),
                    NodeLocationCriteria::DatacenterAndRack(dc, rack),
                );
                Either::Left(
                    self.round_robin_nodes(local_nodes, rack_predicate)
                        .map(|node| (node, None)),
                )
            } else {
                Either::Right(std::iter::empty::<(NodeRef<'a>, Option<Shard>)>())
            };
        let robinned_local_nodes = self
            .round_robin_nodes(local_nodes, |node| Self::is_alive(node, None))
            .map(|node| (node, None));

        let all_nodes = cluster.replica_locator().unique_nodes_in_global_ring();

        // If a datacenter failover is possible, loosen restriction about locality.
        let maybe_remote_nodes = if self.is_datacenter_failover_possible(&routing_info) {
            let robinned_all_nodes =
                self.round_robin_nodes(all_nodes, |node| Self::is_alive(node, None));

            Either::Left(robinned_all_nodes.map(|node| (node, None)))
        } else {
            Either::Right(std::iter::empty::<(NodeRef<'a>, Option<Shard>)>())
        };

        // Even if we consider some enabled nodes to be down, we should try contacting them in the last resort.
        let maybe_down_local_nodes = local_nodes
            .iter()
            .filter(|node| node.is_enabled())
            .map(|node| (node, None));

        // If a datacenter failover is possible, loosen restriction about locality.
        let maybe_down_nodes = if self.is_datacenter_failover_possible(&routing_info) {
            Either::Left(
                all_nodes
                    .iter()
                    .filter(|node| node.is_enabled())
                    .map(|node| (node, None)),
            )
        } else {
            Either::Right(std::iter::empty())
        };

        struct DefaultPolicyTargetComparator {
            host_id: Uuid,
            shard: Option<Shard>,
        }

        impl PartialEq for DefaultPolicyTargetComparator {
            fn eq(&self, other: &Self) -> bool {
                match (self.shard, other.shard) {
                    (_, None) | (None, _) => self.host_id.eq(&other.host_id),
                    (Some(shard_left), Some(shard_right)) => {
                        self.host_id.eq(&other.host_id) && shard_left.eq(&shard_right)
                    }
                }
            }
        }

        impl Eq for DefaultPolicyTargetComparator {}

        impl Hash for DefaultPolicyTargetComparator {
            fn hash<H: Hasher>(&self, state: &mut H) {
                self.host_id.hash(state);
            }
        }

        // Construct a fallback plan as a composition of replicas, local nodes and remote nodes.
        let plan = maybe_replicas
            .chain(maybe_local_rack_nodes)
            .chain(robinned_local_nodes)
            .chain(maybe_remote_nodes)
            .chain(maybe_down_local_nodes)
            .chain(maybe_down_nodes)
            .unique_by(|(node, shard)| DefaultPolicyTargetComparator {
                host_id: node.host_id,
                shard: *shard,
            });

        if let Some(latency_awareness) = self.latency_awareness.as_ref() {
            Box::new(latency_awareness.wrap(plan))
        } else {
            Box::new(plan)
        }
    }

    fn name(&self) -> String {
        "DefaultPolicy".to_string()
    }

    fn on_query_success(&self, _routing_info: &RoutingInfo, latency: Duration, node: NodeRef<'_>) {
        if let Some(latency_awareness) = self.latency_awareness.as_ref() {
            latency_awareness.report_query(node, latency);
        }
    }

    fn on_query_failure(
        &self,
        _routing_info: &RoutingInfo,
        latency: Duration,
        node: NodeRef<'_>,
        error: &QueryError,
    ) {
        if let Some(latency_awareness) = self.latency_awareness.as_ref() {
            if LatencyAwareness::reliable_latency_measure(error) {
                latency_awareness.report_query(node, latency);
            }
        }
    }
}

impl DefaultPolicy {
    /// Creates a builder used to customise configuration of a new DefaultPolicy.
    pub fn builder() -> DefaultPolicyBuilder {
        DefaultPolicyBuilder::new()
    }

    fn routing_info<'a>(
        &'a self,
        query: &'a RoutingInfo,
        cluster: &'a ClusterData,
    ) -> ProcessedRoutingInfo<'a> {
        let mut routing_info = ProcessedRoutingInfo::new(query, cluster);

        if !self.is_token_aware {
            routing_info.token_with_strategy = None;
        }

        routing_info
    }

    fn preferred_node_set<'a>(&'a self, cluster: &'a ClusterData) -> &'a [Arc<Node>] {
        if let Some(preferred_datacenter) = self.preferences.datacenter() {
            if let Some(nodes) = cluster
                .replica_locator()
                .unique_nodes_in_datacenter_ring(preferred_datacenter)
            {
                nodes
            } else {
                tracing::warn!(
                    "Datacenter specified as the preferred one ({}) does not exist!",
                    preferred_datacenter
                );
                // We won't guess any DC, as it could lead to possible violation of dc failover ban.
                &[]
            }
        } else {
            cluster.replica_locator().unique_nodes_in_global_ring()
        }
    }

    fn nonfiltered_replica_set<'a>(
        &'a self,
        ts: &TokenWithStrategy<'a>,
        replica_location: NodeLocationCriteria<'a>,
        cluster: &'a ClusterData,
        table_spec: &TableSpec,
    ) -> ReplicaSet<'a> {
        let datacenter = replica_location.datacenter();

        cluster
            .replica_locator()
            .replicas_for_token(ts.token, ts.strategy, datacenter, table_spec)
    }

    /// Wraps the provided predicate, adding the requirement for rack to match.
    fn make_rack_predicate<'a>(
        predicate: impl Fn(NodeRef<'a>) -> bool + 'a,
        replica_location: NodeLocationCriteria<'a>,
    ) -> impl Fn(NodeRef<'a>) -> bool {
        move |node| match replica_location {
            NodeLocationCriteria::Any | NodeLocationCriteria::Datacenter(_) => predicate(node),
            NodeLocationCriteria::DatacenterAndRack(_, rack) => {
                predicate(node) && node.rack.as_deref() == Some(rack)
            }
        }
    }

    /// Wraps the provided predicate, adding the requirement for rack to match.
    fn make_sharded_rack_predicate<'a>(
        predicate: impl Fn(NodeRef<'a>, Shard) -> bool + 'a,
        replica_location: NodeLocationCriteria<'a>,
    ) -> impl Fn(NodeRef<'a>, Shard) -> bool {
        move |node, shard| match replica_location {
            NodeLocationCriteria::Any | NodeLocationCriteria::Datacenter(_) => {
                predicate(node, shard)
            }
            NodeLocationCriteria::DatacenterAndRack(_, rack) => {
                predicate(node, shard) && node.rack.as_deref() == Some(rack)
            }
        }
    }

    fn replicas<'a>(
        &'a self,
        ts: &TokenWithStrategy<'a>,
        replica_location: NodeLocationCriteria<'a>,
        predicate: impl Fn(NodeRef<'a>, Shard) -> bool + 'a,
        cluster: &'a ClusterData,
        order: ReplicaOrder,
        table_spec: &TableSpec,
    ) -> impl Iterator<Item = (NodeRef<'a>, Shard)> {
        let predicate = Self::make_sharded_rack_predicate(predicate, replica_location);

        let replica_iter = match order {
            ReplicaOrder::Arbitrary => Either::Left(
                self.nonfiltered_replica_set(ts, replica_location, cluster, table_spec)
                    .into_iter(),
            ),
            ReplicaOrder::RingOrder => Either::Right(
                self.nonfiltered_replica_set(ts, replica_location, cluster, table_spec)
                    .into_replicas_ordered()
                    .into_iter(),
            ),
        };
        replica_iter.filter(move |(node, shard): &(NodeRef<'a>, Shard)| predicate(node, *shard))
    }

    fn pick_replica<'a>(
        &'a self,
        ts: &TokenWithStrategy<'a>,
        replica_location: NodeLocationCriteria<'a>,
        predicate: impl Fn(NodeRef<'a>, Shard) -> bool + 'a,
        cluster: &'a ClusterData,
        statement_type: StatementType,
        table_spec: &TableSpec,
    ) -> Option<(NodeRef<'a>, Shard)> {
        match statement_type {
            StatementType::Lwt => {
                self.pick_first_replica(ts, replica_location, predicate, cluster, table_spec)
            }
            StatementType::NonLwt => {
                self.pick_random_replica(ts, replica_location, predicate, cluster, table_spec)
            }
        }
    }

    // This is to be used for LWT optimisation: in order to reduce contention
    // caused by Paxos conflicts, we always try to query replicas in the same, ring order.
    //
    // If preferred rack and DC are set, then the first (encountered on the ring) replica
    // that resides in that rack in that DC **and** satisfies the `predicate`  is returned.
    //
    // If preferred DC is set, then the first (encountered on the ring) replica
    // that resides in that DC **and** satisfies the `predicate` is returned.
    //
    // If no DC/rack preferences are set, then the only possible replica to be returned
    // (due to expensive computation of the others, and we avoid expensive computation in `pick()`)
    // is the primary replica. It is returned **iff** it satisfies the predicate, else None.
    fn pick_first_replica<'a>(
        &'a self,
        ts: &TokenWithStrategy<'a>,
        replica_location: NodeLocationCriteria<'a>,
        predicate: impl Fn(NodeRef<'a>, Shard) -> bool + 'a,
        cluster: &'a ClusterData,
        table_spec: &TableSpec,
    ) -> Option<(NodeRef<'a>, Shard)> {
        match replica_location {
            NodeLocationCriteria::Any => {
                // ReplicaSet returned by ReplicaLocator for this case:
                // 1) can be precomputed and lated used cheaply,
                // 2) returns replicas in the **non-ring order** (this because ReplicaSet chains
                //    ring-ordered replicas sequences from different DCs, thus not preserving
                //    the global ring order).
                // Because of 2), we can't use a precomputed ReplicaSet, but instead we need ReplicasOrdered.
                // As ReplicasOrdered can compute cheaply only the primary global replica
                // (computation of the remaining ones is expensive), in case that the primary replica
                // does not satisfy the `predicate`, None is returned. All expensive computation
                // is to be done only when `fallback()` is called.
                self.nonfiltered_replica_set(ts, replica_location, cluster, table_spec)
                    .into_replicas_ordered()
                    .into_iter()
                    .next()
                    .and_then(|(primary_replica, shard)| {
                        predicate(primary_replica, shard).then_some((primary_replica, shard))
                    })
            }
            NodeLocationCriteria::Datacenter(_) | NodeLocationCriteria::DatacenterAndRack(_, _) => {
                // ReplicaSet returned by ReplicaLocator for this case:
                // 1) can be precomputed and lated used cheaply,
                // 2) returns replicas in the ring order (this is not true for the case
                //    when multiple DCs are allowed, because ReplicaSet chains replicas sequences
                //    from different DCs, thus not preserving the global ring order)
                self.replicas(
                    ts,
                    replica_location,
                    predicate,
                    cluster,
                    ReplicaOrder::RingOrder,
                    table_spec,
                )
                .next()
            }
        }
    }

    fn pick_random_replica<'a>(
        &'a self,
        ts: &TokenWithStrategy<'a>,
        replica_location: NodeLocationCriteria<'a>,
        predicate: impl Fn(NodeRef<'a>, Shard) -> bool + 'a,
        cluster: &'a ClusterData,
        table_spec: &TableSpec,
    ) -> Option<(NodeRef<'a>, Shard)> {
        let predicate = Self::make_sharded_rack_predicate(predicate, replica_location);

        let replica_set = self.nonfiltered_replica_set(ts, replica_location, cluster, table_spec);

        if let Some(fixed) = self.fixed_seed {
            let mut gen = Pcg32::new(fixed, 0);
            replica_set.choose_filtered(&mut gen, |(node, shard)| predicate(node, *shard))
        } else {
            replica_set.choose_filtered(&mut thread_rng(), |(node, shard)| predicate(node, *shard))
        }
    }

    fn fallback_replicas<'a>(
        &'a self,
        ts: &TokenWithStrategy<'a>,
        replica_location: NodeLocationCriteria<'a>,
        predicate: impl Fn(NodeRef<'_>, Shard) -> bool + 'a,
        cluster: &'a ClusterData,
        statement_type: StatementType,
        table_spec: &TableSpec,
    ) -> impl Iterator<Item = (NodeRef<'_>, Shard)> {
        let order = match statement_type {
            StatementType::Lwt => ReplicaOrder::RingOrder,
            StatementType::NonLwt => ReplicaOrder::Arbitrary,
        };

        let replicas = self.replicas(ts, replica_location, predicate, cluster, order, table_spec);

        match statement_type {
            // As an LWT optimisation: in order to reduce contention caused by Paxos conflicts,
            //  we always try to query replicas in the same order.
            StatementType::Lwt => Either::Left(replicas),
            StatementType::NonLwt => Either::Right(self.shuffle(replicas)),
        }
    }

    fn randomly_rotated_nodes(nodes: &[Arc<Node>]) -> impl Iterator<Item = NodeRef<'_>> {
        // Create a randomly rotated slice view
        let nodes_len = nodes.len();
        if nodes_len > 0 {
            let index = rand::thread_rng().gen_range(0..nodes_len); // gen_range() panics when range is empty!
            Either::Left(
                nodes[index..]
                    .iter()
                    .chain(nodes[..index].iter())
                    .take(nodes.len()),
            )
        } else {
            Either::Right(std::iter::empty())
        }
    }

    fn pick_node<'a>(
        &'a self,
        nodes: &'a [Arc<Node>],
        predicate: impl Fn(NodeRef<'a>) -> bool,
    ) -> Option<NodeRef<'_>> {
        // Select the first node that matches the predicate
        Self::randomly_rotated_nodes(nodes).find(|&node| predicate(node))
    }

    fn round_robin_nodes<'a>(
        &'a self,
        nodes: &'a [Arc<Node>],
        predicate: impl Fn(NodeRef<'a>) -> bool,
    ) -> impl Iterator<Item = NodeRef<'_>> {
        Self::randomly_rotated_nodes(nodes).filter(move |node| predicate(node))
    }

    fn shuffle<'a>(
        &self,
        iter: impl Iterator<Item = (NodeRef<'a>, Shard)>,
    ) -> impl Iterator<Item = (NodeRef<'a>, Shard)> {
        let mut vec: Vec<(NodeRef<'_>, Shard)> = iter.collect();

        if let Some(fixed) = self.fixed_seed {
            let mut gen = Pcg32::new(fixed, 0);
            vec.shuffle(&mut gen);
        } else {
            vec.shuffle(&mut thread_rng());
        }

        vec.into_iter()
    }

<<<<<<< HEAD
    pub(crate) fn is_alive(node: &NodeRef<'_>) -> bool {
=======
    fn is_alive(node: NodeRef, _shard: Option<Shard>) -> bool {
>>>>>>> 5dbb10b8
        // For now, we leave this as stub, until we have time to improve node events.
        // node.is_enabled() && !node.is_down()
        node.is_enabled()
    }

    fn is_datacenter_failover_possible(&self, routing_info: &ProcessedRoutingInfo) -> bool {
        self.preferences.datacenter().is_some()
            && self.permit_dc_failover
            && !routing_info.local_consistency
    }
}

impl Default for DefaultPolicy {
    fn default() -> Self {
        Self {
            preferences: NodeLocationPreference::Any,
            is_token_aware: true,
            permit_dc_failover: false,
            pick_predicate: Box::new(Self::is_alive),
            latency_awareness: None,
            fixed_seed: None,
        }
    }
}

/// The intended way to instantiate the DefaultPolicy.
///
/// # Example
/// ```
/// # async fn example() -> Result<(), Box<dyn std::error::Error>> {
/// use scylla::load_balancing::DefaultPolicy;
///
/// let default_policy = DefaultPolicy::builder()
///     .prefer_datacenter("dc1".to_string())
///     .token_aware(true)
///     .permit_dc_failover(true)
///     .build();
/// # Ok(())
/// # }
#[derive(Clone, Debug)]
pub struct DefaultPolicyBuilder {
    preferences: NodeLocationPreference,
    is_token_aware: bool,
    permit_dc_failover: bool,
    latency_awareness: Option<LatencyAwarenessBuilder>,
    enable_replica_shuffle: bool,
}

impl DefaultPolicyBuilder {
    /// Creates a builder used to customise configuration of a new DefaultPolicy.
    pub fn new() -> Self {
        Self {
            preferences: NodeLocationPreference::Any,
            is_token_aware: true,
            permit_dc_failover: false,
            latency_awareness: None,
            enable_replica_shuffle: true,
        }
    }

    /// Builds a new DefaultPolicy with the previously set configuration.
    pub fn build(self) -> Arc<dyn LoadBalancingPolicy> {
        let latency_awareness = self.latency_awareness.map(|builder| builder.build());
        let pick_predicate = if let Some(ref latency_awareness) = latency_awareness {
            let latency_predicate = latency_awareness.generate_predicate();
            Box::new(move |node: NodeRef<'_>, shard| {
                DefaultPolicy::is_alive(node, shard) && latency_predicate(node)
            })
                as Box<dyn Fn(NodeRef<'_>, Option<Shard>) -> bool + Send + Sync + 'static>
        } else {
            Box::new(DefaultPolicy::is_alive)
        };

        Arc::new(DefaultPolicy {
            preferences: self.preferences,
            is_token_aware: self.is_token_aware,
            permit_dc_failover: self.permit_dc_failover,
            pick_predicate,
            latency_awareness,
            fixed_seed: (!self.enable_replica_shuffle).then(|| {
                let seed = rand::random();
                debug!("DefaultPolicy: setting fixed seed to {}", seed);
                seed
            }),
        })
    }

    /// Sets the datacenter to be preferred by this policy.
    ///
    /// Allows the load balancing policy to prioritize nodes based on their location.
    /// When a preferred datacenter is set, the policy will treat nodes in that
    /// datacenter as "local" nodes, and nodes in other datacenters as "remote" nodes.
    /// This affects the order in which nodes are returned by the policy when
    /// selecting replicas for read or write operations. If no preferred datacenter
    /// is specified, the policy will treat all nodes as local nodes.
    ///
    /// When datacenter failover is disabled (`permit_dc_failover` is set to false),
    /// the default policy will only include local nodes in load balancing plans.
    /// Remote nodes will be excluded, even if they are alive and available
    /// to serve requests.
    pub fn prefer_datacenter(mut self, datacenter_name: String) -> Self {
        self.preferences = NodeLocationPreference::Datacenter(datacenter_name);
        self
    }

    /// Sets the datacenter and rack to be preferred by this policy.
    ///
    /// Allows the load balancing policy to prioritize nodes based on their location
    /// as well as their availability zones in the preferred datacenter.
    /// When a preferred datacenter is set, the policy will treat nodes in that
    /// datacenter as "local" nodes, and nodes in other datacenters as "remote" nodes.
    /// This affects the order in which nodes are returned by the policy when
    /// selecting replicas for read or write operations. If no preferred datacenter
    /// is specified, the policy will treat all nodes as local nodes.
    ///
    /// When datacenter failover is disabled (`permit_dc_failover` is set to false),
    /// the default policy will only include local nodes in load balancing plans.
    /// Remote nodes will be excluded, even if they are alive and available
    /// to serve requests.
    ///
    /// When a preferred rack is set, the policy will first return replicas in the local rack
    /// in the preferred datacenter, and then the other replicas in the datacenter.
    pub fn prefer_datacenter_and_rack(
        mut self,
        datacenter_name: String,
        rack_name: String,
    ) -> Self {
        self.preferences = NodeLocationPreference::DatacenterAndRack(datacenter_name, rack_name);
        self
    }

    /// Sets whether this policy is token-aware (balances load more consciously) or not.
    ///
    /// Token awareness refers to a mechanism by which the driver is aware
    /// of the token range assigned to each node in the cluster. Tokens
    /// are assigned to nodes to partition the data and distribute it
    /// across the cluster.
    ///
    /// When a user wants to read or write data, the driver can use token awareness
    /// to route the request to the correct node based on the token range of the data
    /// being accessed. This can help to minimize network traffic and improve
    /// performance by ensuring that the data is accessed locally as much as possible.
    ///
    /// In the case of `DefaultPolicy`, token awareness is enabled by default,
    /// meaning that the policy will prefer to return alive local replicas
    /// if the token is available. This means that if the client is requesting data
    /// that falls within the token range of a particular node, the policy will try
    /// to route the request to that node first, assuming it is alive and responsive.
    ///
    /// Token awareness can significantly improve the performance and scalability
    /// of applications built on Scylla. By using token awareness, users can ensure
    /// that data is accessed locally as much as possible, reducing network overhead
    /// and improving throughput.
    pub fn token_aware(mut self, is_token_aware: bool) -> Self {
        self.is_token_aware = is_token_aware;
        self
    }

    /// Sets whether this policy permits datacenter failover, i.e. ever attempts
    /// to send requests to nodes from a non-preferred datacenter.
    ///
    /// In the event of a datacenter outage or network failure, the nodes
    /// in that datacenter may become unavailable, and clients may no longer
    /// be able to access data stored on those nodes. To address this,
    /// the `DefaultPolicy` supports datacenter failover, which allows routing
    /// requests to nodes in other datacenters if the local nodes are unavailable.
    ///
    /// Datacenter failover can be enabled in `DefaultPolicy` setting this flag.
    /// When it is set, the policy will prefer to return alive remote replicas
    /// if datacenter failover is permitted and possible due to consistency
    /// constraints.
    pub fn permit_dc_failover(mut self, permit: bool) -> Self {
        self.permit_dc_failover = permit;
        self
    }

    /// Latency awareness is a mechanism that penalises nodes whose measured
    /// recent average latency classifies it as falling behind the others.
    ///
    /// Every `update_rate` the global minimum average latency is computed,
    /// and all nodes whose average latency is worse than `exclusion_threshold`
    /// times the global minimum average latency become penalised for
    /// `retry_period`. Penalisation involves putting those nodes at the very end
    /// of the query plan. As it is often not truly beneficial to prefer
    /// faster non-replica than replicas lagging behind the non-replicas,
    /// this mechanism may as well worsen latencies and/or throughput.
    ///
    /// ATTENTION: using latency awareness is NOT recommended, unless prior
    /// benchmarks prove its beneficial impact on the specific workload's
    /// performance. Use with caution.
    pub fn latency_awareness(mut self, latency_awareness_builder: LatencyAwarenessBuilder) -> Self {
        self.latency_awareness = Some(latency_awareness_builder);
        self
    }

    /// Sets whether this policy should shuffle replicas when token-awareness
    /// is enabled. Shuffling can help distribute the load over replicas, but
    /// can reduce the effectiveness of caching on the database side (e.g.
    /// for reads).
    ///
    /// This option is enabled by default. If disabled, replicas will be chosen
    /// in some random order that is chosen when the load balancing policy
    /// is created and will not change over its lifetime.
    pub fn enable_shuffling_replicas(mut self, enable: bool) -> Self {
        self.enable_replica_shuffle = enable;
        self
    }
}

impl Default for DefaultPolicyBuilder {
    fn default() -> Self {
        Self::new()
    }
}

struct ProcessedRoutingInfo<'a> {
    token_with_strategy: Option<TokenWithStrategy<'a>>,

    // True if one of LOCAL_ONE, LOCAL_QUORUM, LOCAL_SERIAL was requested
    local_consistency: bool,
}

impl<'a> ProcessedRoutingInfo<'a> {
    fn new(query: &'a RoutingInfo, cluster: &'a ClusterData) -> ProcessedRoutingInfo<'a> {
        let local_consistency = matches!(
            (query.consistency, query.serial_consistency),
            (Consistency::LocalQuorum, _)
                | (Consistency::LocalOne, _)
                | (_, Some(SerialConsistency::LocalSerial))
        );

        Self {
            token_with_strategy: TokenWithStrategy::new(query, cluster),
            local_consistency,
        }
    }
}

struct TokenWithStrategy<'a> {
    strategy: &'a Strategy,
    token: Token,
}

impl<'a> TokenWithStrategy<'a> {
    fn new(query: &'a RoutingInfo, cluster: &'a ClusterData) -> Option<TokenWithStrategy<'a>> {
        let token = query.token?;
        let keyspace_name = query.table?.ks_name();
        let keyspace = cluster.get_keyspace_info().get(keyspace_name)?;
        let strategy = &keyspace.strategy;
        Some(TokenWithStrategy { strategy, token })
    }
}

#[cfg(test)]
mod tests {
    use scylla_cql::{frame::types::SerialConsistency, Consistency};
    use tracing::info;

    use self::framework::{
        get_plan_and_collect_node_identifiers, mock_cluster_data_for_token_unaware_tests,
        ExpectedGroups, ExpectedGroupsBuilder,
    };
    use crate::transport::locator::test::{TABLE_NTS_RF_2, TABLE_NTS_RF_3, TABLE_SS_RF_2};
    use crate::{
        load_balancing::{
            default::tests::framework::mock_cluster_data_for_token_aware_tests, Plan, RoutingInfo,
        },
        routing::Token,
        test_utils::setup_tracing,
        transport::ClusterData,
    };

    use super::{DefaultPolicy, NodeLocationPreference};

    pub(crate) mod framework {
        use std::collections::{HashMap, HashSet};

        use uuid::Uuid;

        use crate::{
            load_balancing::{LoadBalancingPolicy, Plan, RoutingInfo},
            routing::Token,
            test_utils::setup_tracing,
            transport::{
                locator::{
                    tablets::TabletsInfo,
                    test::{id_to_invalid_addr, mock_metadata_for_token_aware_tests},
                },
                topology::{Metadata, Peer},
                ClusterData,
            },
        };

        #[derive(Debug)]
        enum ExpectedGroup {
            NonDeterministic(HashSet<u16>),
            Deterministic(HashSet<u16>),
            Ordered(Vec<u16>),
        }

        impl ExpectedGroup {
            fn len(&self) -> usize {
                match self {
                    Self::NonDeterministic(s) => s.len(),
                    Self::Deterministic(s) => s.len(),
                    Self::Ordered(v) => v.len(),
                }
            }
        }

        pub(crate) struct ExpectedGroupsBuilder {
            groups: Vec<ExpectedGroup>,
        }

        impl ExpectedGroupsBuilder {
            pub(crate) fn new() -> Self {
                Self { groups: Vec::new() }
            }
            /// Expects that the next group in the plan will have a set of nodes
            /// that is equal to the provided one. The groups are assumed to be
            /// non deterministic, i.e. the policy is expected to shuffle
            /// the nodes within that group.
            pub(crate) fn group(mut self, group: impl IntoIterator<Item = u16>) -> Self {
                self.groups
                    .push(ExpectedGroup::NonDeterministic(group.into_iter().collect()));
                self
            }
            /// Expects that the next group in the plan will have a set of nodes
            /// that is equal to the provided one, but the order of nodes in
            /// that group must be stable over multiple plans.
            pub(crate) fn deterministic(mut self, group: impl IntoIterator<Item = u16>) -> Self {
                self.groups
                    .push(ExpectedGroup::Deterministic(group.into_iter().collect()));
                self
            }
            /// Expects that the next group in the plan will have a sequence of nodes
            /// that is equal to the provided one, including order.
            pub(crate) fn ordered(mut self, group: impl IntoIterator<Item = u16>) -> Self {
                self.groups
                    .push(ExpectedGroup::Ordered(group.into_iter().collect()));
                self
            }
            pub(crate) fn build(self) -> ExpectedGroups {
                ExpectedGroups {
                    groups: self.groups,
                }
            }
        }

        #[derive(Debug)]
        pub(crate) struct ExpectedGroups {
            groups: Vec<ExpectedGroup>,
        }

        impl ExpectedGroups {
            pub(crate) fn assert_proper_grouping_in_plans(&self, gots: &[Vec<u16>]) {
                // For simplicity, assume that there is at least one plan
                // in `gots`
                assert!(!gots.is_empty());

                // Each plan is assumed to have the same number of groups.
                // For group index `i`, the code below will go over all plans
                // and will collect their `i`-th groups and put them under
                // index `i` in `sets_of_groups`.
                let mut sets_of_groups: Vec<HashSet<Vec<u16>>> =
                    vec![HashSet::new(); self.groups.len()];

                for got in gots {
                    // First, make sure that `got` has the right number of items,
                    // equal to the sum of sizes of all expected groups
                    let combined_groups_len: usize = self.groups.iter().map(|s| s.len()).sum();
                    assert_eq!(
                        got.len(),
                        combined_groups_len,
                        "Plan length different than expected"
                    );

                    // Now, split `got` into groups of expected sizes
                    // and just `assert_eq` them
                    let mut got = got.iter();
                    for (group_id, expected) in self.groups.iter().enumerate() {
                        // Collect the nodes that constitute the group
                        // in the actual plan
                        let got_group: Vec<_> = (&mut got).take(expected.len()).copied().collect();

                        match expected {
                            ExpectedGroup::NonDeterministic(expected_set)
                            | ExpectedGroup::Deterministic(expected_set) => {
                                // Verify that the group has the same nodes as the
                                // expected one
                                let got_set: HashSet<_> = got_group.iter().copied().collect();
                                assert_eq!(&got_set, expected_set);
                            }
                            ExpectedGroup::Ordered(sequence) => {
                                assert_eq!(&got_group, sequence);
                            }
                        }

                        // Put the group into sets_of_groups
                        sets_of_groups[group_id].insert(got_group);
                    }
                }

                // Verify that the groups are either deterministic
                // or non-deterministic
                for (sets, expected) in sets_of_groups.iter().zip(self.groups.iter()) {
                    match expected {
                        ExpectedGroup::NonDeterministic(s) => {
                            // The group is supposed to have non-deterministic
                            // ordering. If the group size is larger than one,
                            // then expect there to be more than one group
                            // in the set.
                            if gots.len() > 1 && s.len() > 1 {
                                assert!(sets.len() > 1);
                            }
                        }
                        ExpectedGroup::Deterministic(_) | ExpectedGroup::Ordered(_) => {
                            // The group is supposed to be deterministic,
                            // i.e. a given instance of the default policy
                            // must always return the nodes within it using
                            // the same order.
                            // There will only be one, unique ordering shared
                            // by all plans - check this
                            assert_eq!(sets.len(), 1);
                        }
                    }
                }
            }
        }

        #[test]
        fn test_assert_proper_grouping_in_plan_good() {
            setup_tracing();
            let got = vec![1u16, 2, 3, 4, 5];
            let expected_groups = ExpectedGroupsBuilder::new()
                .group([1])
                .group([3, 2, 4])
                .group([5])
                .build();

            expected_groups.assert_proper_grouping_in_plans(&[got]);
        }

        #[test]
        #[should_panic]
        fn test_assert_proper_grouping_in_plan_too_many_nodes_in_the_end() {
            setup_tracing();
            let got = vec![1u16, 2, 3, 4, 5, 6];
            let expected_groups = ExpectedGroupsBuilder::new()
                .group([1])
                .group([3, 2, 4])
                .group([5])
                .build();

            expected_groups.assert_proper_grouping_in_plans(&[got]);
        }

        #[test]
        #[should_panic]
        fn test_assert_proper_grouping_in_plan_too_many_nodes_in_the_middle() {
            setup_tracing();
            let got = vec![1u16, 2, 6, 3, 4, 5];
            let expected_groups = ExpectedGroupsBuilder::new()
                .group([1])
                .group([3, 2, 4])
                .group([5])
                .build();

            expected_groups.assert_proper_grouping_in_plans(&[got]);
        }

        #[test]
        #[should_panic]
        fn test_assert_proper_grouping_in_plan_missing_node() {
            setup_tracing();
            let got = vec![1u16, 2, 3, 4];
            let expected_groups = ExpectedGroupsBuilder::new()
                .group([1])
                .group([3, 2, 4])
                .group([5])
                .build();

            expected_groups.assert_proper_grouping_in_plans(&[got]);
        }

        // based on locator mock cluster
        pub(crate) async fn mock_cluster_data_for_token_aware_tests() -> ClusterData {
            let metadata = mock_metadata_for_token_aware_tests();
            ClusterData::new(
                metadata,
                &Default::default(),
                &HashMap::new(),
                &None,
                None,
                TabletsInfo::new(),
            )
            .await
        }

        // creates ClusterData with info about 5 nodes living in 2 different datacenters
        // ring field is minimal, not intended to influence the tests
        pub(crate) async fn mock_cluster_data_for_token_unaware_tests() -> ClusterData {
            let peers = [("eu", 1), ("eu", 2), ("eu", 3), ("us", 4), ("us", 5)]
                .iter()
                .map(|(dc, id)| Peer {
                    datacenter: Some(dc.to_string()),
                    rack: None,
                    address: id_to_invalid_addr(*id),
                    tokens: vec![Token::new(*id as i64 * 100)],
                    host_id: Uuid::new_v4(),
                })
                .collect::<Vec<_>>();

            let info = Metadata {
                peers,
                keyspaces: HashMap::new(),
            };

            ClusterData::new(
                info,
                &Default::default(),
                &HashMap::new(),
                &None,
                None,
                TabletsInfo::new(),
            )
            .await
        }

        pub(crate) fn get_plan_and_collect_node_identifiers(
            policy: &impl LoadBalancingPolicy,
            query_info: &RoutingInfo,
            cluster: &ClusterData,
        ) -> Vec<u16> {
            let plan = Plan::new(policy, query_info, cluster);
            plan.map(|(node, _shard)| node.address.port())
                .collect::<Vec<_>>()
        }
    }

    pub(crate) const EMPTY_ROUTING_INFO: RoutingInfo = RoutingInfo {
        token: None,
        table: None,
        is_confirmed_lwt: false,
        consistency: Consistency::Quorum,
        serial_consistency: Some(SerialConsistency::Serial),
    };

    pub(super) async fn test_default_policy_with_given_cluster_and_routing_info(
        policy: &DefaultPolicy,
        cluster: &ClusterData,
        routing_info: &RoutingInfo<'_>,
        expected_groups: &ExpectedGroups,
    ) {
        let mut plans = Vec::new();
        for _ in 0..256 {
            let plan = get_plan_and_collect_node_identifiers(policy, routing_info, cluster);
            plans.push(plan);
        }
        let example_plan = Plan::new(policy, routing_info, cluster);
        info!("Example plan from policy:",);
        for (node, shard) in example_plan {
            info!(
                "Node port: {}, shard: {}, dc: {:?}, rack: {:?}, down: {:?}",
                node.address.port(),
                shard,
                node.datacenter,
                node.rack,
                node.is_down()
            );
        }

        expected_groups.assert_proper_grouping_in_plans(&plans);
    }

    async fn test_given_default_policy_with_token_unaware_statements(
        policy: DefaultPolicy,
        expected_groups: &ExpectedGroups,
    ) {
        let cluster = mock_cluster_data_for_token_unaware_tests().await;

        test_default_policy_with_given_cluster_and_routing_info(
            &policy,
            &cluster,
            &EMPTY_ROUTING_INFO,
            expected_groups,
        )
        .await;
    }

    #[tokio::test]
    async fn test_default_policy_with_token_unaware_statements() {
        setup_tracing();
        let local_dc = "eu".to_string();
        let policy_with_disabled_dc_failover = DefaultPolicy {
            preferences: NodeLocationPreference::Datacenter(local_dc.clone()),
            permit_dc_failover: false,
            ..Default::default()
        };
        let expected_groups = ExpectedGroupsBuilder::new()
            .group([1, 2, 3]) // pick + fallback local nodes
            .build();
        test_given_default_policy_with_token_unaware_statements(
            policy_with_disabled_dc_failover,
            &expected_groups,
        )
        .await;

        let policy_with_enabled_dc_failover = DefaultPolicy {
            preferences: NodeLocationPreference::Datacenter(local_dc.clone()),
            permit_dc_failover: true,
            ..Default::default()
        };
        let expected_groups = ExpectedGroupsBuilder::new()
            .group([1, 2, 3]) // pick + fallback local nodes
            .group([4, 5]) // fallback remote nodes
            .build();
        test_given_default_policy_with_token_unaware_statements(
            policy_with_enabled_dc_failover,
            &expected_groups,
        )
        .await;
    }

    #[tokio::test]
    async fn test_default_policy_with_token_aware_statements() {
        setup_tracing();

        use crate::transport::locator::test::{A, B, C, D, E, F, G};
        let cluster = mock_cluster_data_for_token_aware_tests().await;

        #[derive(Debug)]
        struct Test<'a> {
            policy: DefaultPolicy,
            routing_info: RoutingInfo<'a>,
            expected_groups: ExpectedGroups,
        }

        let tests = [
            // Keyspace NTS with RF=2 with enabled DC failover
            Test {
                policy: DefaultPolicy {
                    preferences: NodeLocationPreference::Datacenter("eu".to_owned()),
                    is_token_aware: true,
                    permit_dc_failover: true,
                    ..Default::default()
                },
                routing_info: RoutingInfo {
                    token: Some(Token::new(160)),
                    table: Some(TABLE_NTS_RF_2),
                    consistency: Consistency::Two,
                    ..Default::default()
                },
                // going through the ring, we get order: F , A , C , D , G , B , E
                //                                      us  eu  eu  us  eu  eu  us
                //                                      r2  r1  r1  r1  r2  r1  r1
                expected_groups: ExpectedGroupsBuilder::new()
                    .group([A, G]) // pick + fallback local replicas
                    .group([F, D]) // remote replicas
                    .group([C, B]) // local nodes
                    .group([E]) // remote nodes
                    .build(),
            },
            // Keyspace NTS with RF=2 with enabled DC failover, shuffling replicas disabled
            Test {
                policy: DefaultPolicy {
                    preferences: NodeLocationPreference::Datacenter("eu".to_owned()),
                    is_token_aware: true,
                    permit_dc_failover: true,
                    fixed_seed: Some(123),
                    ..Default::default()
                },
                routing_info: RoutingInfo {
                    token: Some(Token::new(160)),
                    table: Some(TABLE_NTS_RF_2),
                    consistency: Consistency::Two,
                    ..Default::default()
                },
                // going through the ring, we get order: F , A , C , D , G , B , E
                //                                      us  eu  eu  us  eu  eu  us
                //                                      r2  r1  r1  r1  r2  r1  r1
                expected_groups: ExpectedGroupsBuilder::new()
                    .deterministic([A, G]) // pick + fallback local replicas
                    .deterministic([F, D]) // remote replicas
                    .group([C, B]) // local nodes
                    .group([E]) // remote nodes
                    .build(),
            },
            // Keyspace NTS with RF=2 with DC failover forbidden by local Consistency
            Test {
                policy: DefaultPolicy {
                    preferences: NodeLocationPreference::Datacenter("eu".to_owned()),
                    is_token_aware: true,
                    permit_dc_failover: true,
                    ..Default::default()
                },
                routing_info: RoutingInfo {
                    token: Some(Token::new(160)),
                    table: Some(TABLE_NTS_RF_2),
                    consistency: Consistency::LocalOne, // local Consistency forbids datacenter failover
                    ..Default::default()
                },
                // going through the ring, we get order: F , A , C , D , G , B , E
                //                                      us  eu  eu  us  eu  eu  us
                //                                      r2  r1  r1  r1  r2  r1  r1
                expected_groups: ExpectedGroupsBuilder::new()
                    .group([A, G]) // pick + fallback local replicas
                    .group([C, B]) // local nodes
                    .build(), // failover is forbidden by local Consistency
            },
            // Keyspace NTS with RF=2 with explicitly disabled DC failover
            Test {
                policy: DefaultPolicy {
                    preferences: NodeLocationPreference::Datacenter("eu".to_owned()),
                    is_token_aware: true,
                    permit_dc_failover: false,
                    ..Default::default()
                },
                routing_info: RoutingInfo {
                    token: Some(Token::new(160)),
                    table: Some(TABLE_NTS_RF_2),
                    consistency: Consistency::One,
                    ..Default::default()
                },
                // going through the ring, we get order: F , A , C , D , G , B , E
                //                                      us  eu  eu  us  eu  eu  us
                //                                      r2  r1  r1  r1  r2  r1  r1
                expected_groups: ExpectedGroupsBuilder::new()
                    .group([A, G]) // pick + fallback local replicas
                    .group([C, B]) // local nodes
                    .build(), // failover is explicitly forbidden
            },
            // Keyspace NTS with RF=3 with enabled DC failover
            Test {
                policy: DefaultPolicy {
                    preferences: NodeLocationPreference::Datacenter("eu".to_owned()),
                    is_token_aware: true,
                    permit_dc_failover: true,
                    ..Default::default()
                },
                routing_info: RoutingInfo {
                    token: Some(Token::new(160)),
                    table: Some(TABLE_NTS_RF_3),
                    consistency: Consistency::Quorum,
                    ..Default::default()
                },
                // going through the ring, we get order: F , A , C , D , G , B , E
                //                                      us  eu  eu  us  eu  eu  us
                //                                      r2  r1  r1  r1  r2  r1  r1
                expected_groups: ExpectedGroupsBuilder::new()
                    .group([A, C, G]) // pick + fallback local replicas
                    .group([F, D, E]) // remote replicas
                    .group([B]) // local nodes
                    .group([]) // remote nodes
                    .build(),
            },
            // Keyspace NTS with RF=3 with enabled DC failover, shuffling replicas disabled
            Test {
                policy: DefaultPolicy {
                    preferences: NodeLocationPreference::Datacenter("eu".to_owned()),
                    is_token_aware: true,
                    permit_dc_failover: true,
                    fixed_seed: Some(123),
                    ..Default::default()
                },
                routing_info: RoutingInfo {
                    token: Some(Token::new(160)),
                    table: Some(TABLE_NTS_RF_3),
                    consistency: Consistency::Quorum,
                    ..Default::default()
                },
                // going through the ring, we get order: F , A , C , D , G , B , E
                //                                      us  eu  eu  us  eu  eu  us
                //                                      r2  r1  r1  r1  r2  r1  r1
                expected_groups: ExpectedGroupsBuilder::new()
                    .deterministic([A, C, G]) // pick + fallback local replicas
                    .deterministic([F, D, E]) // remote replicas
                    .group([B]) // local nodes
                    .group([]) // remote nodes
                    .build(),
            },
            // Keyspace NTS with RF=3 with disabled DC failover
            Test {
                policy: DefaultPolicy {
                    preferences: NodeLocationPreference::Datacenter("eu".to_owned()),
                    is_token_aware: true,
                    permit_dc_failover: false,
                    ..Default::default()
                },
                routing_info: RoutingInfo {
                    token: Some(Token::new(160)),
                    table: Some(TABLE_NTS_RF_3),
                    consistency: Consistency::Quorum,
                    ..Default::default()
                },
                // going through the ring, we get order: F , A , C , D , G , B , E
                //                                      us  eu  eu  us  eu  eu  us
                //                                      r2  r1  r1  r1  r2  r1  r1
                expected_groups: ExpectedGroupsBuilder::new()
                    .group([A, C, G]) // pick + fallback local replicas
                    .group([B]) // local nodes
                    .build(), // failover explicitly forbidden
            },
            // Keyspace SS with RF=2 with enabled DC failover
            Test {
                policy: DefaultPolicy {
                    preferences: NodeLocationPreference::Datacenter("eu".to_owned()),
                    is_token_aware: true,
                    permit_dc_failover: true,
                    ..Default::default()
                },
                routing_info: RoutingInfo {
                    token: Some(Token::new(160)),
                    table: Some(TABLE_SS_RF_2),
                    consistency: Consistency::Two,
                    ..Default::default()
                },
                // going through the ring, we get order: F , A , C , D , G , B , E
                //                                      us  eu  eu  us  eu  eu  us
                //                                      r2  r1  r1  r1  r2  r1  r1
                expected_groups: ExpectedGroupsBuilder::new()
                    .group([A]) // pick + fallback local replicas
                    .group([F]) // remote replicas
                    .group([C, G, B]) // local nodes
                    .group([D, E]) // remote nodes
                    .build(),
            },
            // Keyspace SS with RF=2 with DC failover forbidden by local Consistency
            Test {
                policy: DefaultPolicy {
                    preferences: NodeLocationPreference::Datacenter("eu".to_owned()),
                    is_token_aware: true,
                    permit_dc_failover: true,
                    ..Default::default()
                },
                routing_info: RoutingInfo {
                    token: Some(Token::new(160)),
                    table: Some(TABLE_SS_RF_2),
                    consistency: Consistency::LocalOne, // local Consistency forbids datacenter failover
                    ..Default::default()
                },
                // going through the ring, we get order: F , A , C , D , G , B , E
                //                                      us  eu  eu  us  eu  eu  us
                //                                      r2  r1  r1  r1  r2  r1  r1
                expected_groups: ExpectedGroupsBuilder::new()
                    .group([A]) // pick + fallback local replicas
                    .group([C, G, B]) // local nodes
                    .build(), // failover is forbidden by local Consistency
            },
            // No token implies no token awareness
            Test {
                policy: DefaultPolicy {
                    preferences: NodeLocationPreference::Datacenter("eu".to_owned()),
                    is_token_aware: true,
                    permit_dc_failover: true,
                    ..Default::default()
                },
                routing_info: RoutingInfo {
                    token: None, // no token
                    table: Some(TABLE_NTS_RF_3),
                    consistency: Consistency::Quorum,
                    ..Default::default()
                },
                expected_groups: ExpectedGroupsBuilder::new()
                    .group([A, B, C, G]) // local nodes
                    .group([D, E, F]) // remote nodes
                    .build(),
            },
            // No keyspace implies no token awareness
            Test {
                policy: DefaultPolicy {
                    preferences: NodeLocationPreference::Datacenter("eu".to_owned()),
                    is_token_aware: true,
                    permit_dc_failover: true,
                    ..Default::default()
                },
                routing_info: RoutingInfo {
                    token: Some(Token::new(160)),
                    table: None, // no keyspace
                    consistency: Consistency::Quorum,
                    ..Default::default()
                },
                expected_groups: ExpectedGroupsBuilder::new()
                    .group([A, B, C, G]) // local nodes
                    .group([D, E, F]) // remote nodes
                    .build(),
            },
            // Unknown preferred DC, failover permitted
            Test {
                policy: DefaultPolicy {
                    preferences: NodeLocationPreference::Datacenter("au".to_owned()),
                    is_token_aware: true,
                    permit_dc_failover: true,
                    ..Default::default()
                },
                routing_info: RoutingInfo {
                    token: Some(Token::new(160)),
                    table: Some(TABLE_NTS_RF_2),
                    consistency: Consistency::Quorum,
                    ..Default::default()
                },
                // going through the ring, we get order: F , A , C , D , G , B , E
                //                                      us  eu  eu  us  eu  eu  us
                //                                      r2  r1  r1  r1  r2  r1  r1
                expected_groups: ExpectedGroupsBuilder::new()
                    .group([A, D, F, G]) // remote replicas
                    .group([B, C, E]) // remote nodes
                    .build(),
            },
            // Unknown preferred DC, failover forbidden
            Test {
                policy: DefaultPolicy {
                    preferences: NodeLocationPreference::Datacenter("au".to_owned()),
                    is_token_aware: true,
                    permit_dc_failover: false,
                    ..Default::default()
                },
                routing_info: RoutingInfo {
                    token: Some(Token::new(160)),
                    table: Some(TABLE_NTS_RF_2),
                    consistency: Consistency::Quorum,
                    ..Default::default()
                },
                // going through the ring, we get order: F , A , C , D , G , B , E
                //                                      us  eu  eu  us  eu  eu  us
                //                                      r2  r1  r1  r1  r2  r1  r1
                expected_groups: ExpectedGroupsBuilder::new().build(), // empty plan, because all nodes are remote and failover is forbidden
            },
            // No preferred DC, failover permitted
            Test {
                policy: DefaultPolicy {
                    preferences: NodeLocationPreference::Any,
                    is_token_aware: true,
                    permit_dc_failover: true,
                    ..Default::default()
                },
                routing_info: RoutingInfo {
                    token: Some(Token::new(160)),
                    table: Some(TABLE_NTS_RF_2),
                    consistency: Consistency::Quorum,
                    ..Default::default()
                },
                // going through the ring, we get order: F , A , C , D , G , B , E
                //                                      us  eu  eu  us  eu  eu  us
                //                                      r2  r1  r1  r1  r2  r1  r1
                expected_groups: ExpectedGroupsBuilder::new()
                    .group([A, D, F, G]) // remote replicas
                    .group([B, C, E]) // remote nodes
                    .build(),
            },
            // No preferred DC, failover forbidden
            Test {
                policy: DefaultPolicy {
                    preferences: NodeLocationPreference::Any,
                    is_token_aware: true,
                    permit_dc_failover: false,
                    ..Default::default()
                },
                routing_info: RoutingInfo {
                    token: Some(Token::new(160)),
                    table: Some(TABLE_NTS_RF_2),
                    consistency: Consistency::Quorum,
                    ..Default::default()
                },
                // going through the ring, we get order: F , A , C , D , G , B , E
                //                                      us  eu  eu  us  eu  eu  us
                //                                      r2  r1  r1  r1  r2  r1  r1
                expected_groups: ExpectedGroupsBuilder::new()
                    .group([A, D, F, G]) // remote replicas
                    .group([B, C, E]) // remote nodes
                    .build(),
            },
            // Keyspace NTS with RF=3 with enabled DC failover and rack-awareness
            Test {
                policy: DefaultPolicy {
                    preferences: NodeLocationPreference::DatacenterAndRack(
                        "eu".to_owned(),
                        "r1".to_owned(),
                    ),
                    is_token_aware: true,
                    permit_dc_failover: true,
                    ..Default::default()
                },
                routing_info: RoutingInfo {
                    token: Some(Token::new(160)),
                    table: Some(TABLE_NTS_RF_3),
                    consistency: Consistency::One,
                    ..Default::default()
                },
                // going through the ring, we get order: F , A , C , D , G , B , E
                //                                      us  eu  eu  us  eu  eu  us
                //                                      r2  r1  r1  r1  r2  r1  r1
                expected_groups: ExpectedGroupsBuilder::new()
                    .group([A, C]) // pick local rack replicas
                    .group([G]) // local DC replicas
                    .group([F, D, E]) // remote replicas
                    .group([B]) // local nodes
                    .build(),
            },
            // Keyspace SS with RF=2 with enabled rack-awareness, shuffling replicas disabled
            Test {
                policy: DefaultPolicy {
                    preferences: NodeLocationPreference::DatacenterAndRack(
                        "eu".to_owned(),
                        "r1".to_owned(),
                    ),
                    is_token_aware: true,
                    permit_dc_failover: false,
                    fixed_seed: Some(123),
                    ..Default::default()
                },
                routing_info: RoutingInfo {
                    token: Some(Token::new(560)),
                    table: Some(TABLE_SS_RF_2),
                    consistency: Consistency::Two,
                    ..Default::default()
                },
                // going through the ring, we get order: B , C , E , G , A , F , D
                //                                      eu  eu  us  eu  eu  us  us
                //                                      r1  r1  r1  r2  r1  r2  r1
                expected_groups: ExpectedGroupsBuilder::new()
                    .deterministic([B]) // pick local rack replicas
                    .deterministic([C]) // fallback replicas
                    .group([A]) // local rack nodes
                    .group([G]) // local DC nodes
                    .build(),
            },
            // Keyspace SS with RF=2 with enabled rack-awareness and no local-rack replica
            Test {
                policy: DefaultPolicy {
                    preferences: NodeLocationPreference::DatacenterAndRack(
                        "eu".to_owned(),
                        "r2".to_owned(),
                    ),
                    is_token_aware: true,
                    permit_dc_failover: false,
                    ..Default::default()
                },
                routing_info: RoutingInfo {
                    token: Some(Token::new(160)),
                    table: Some(TABLE_SS_RF_2),
                    consistency: Consistency::One,
                    ..Default::default()
                },
                // going through the ring, we get order: F , A , C , D , G , B , E
                //                                      us  eu  eu  us  eu  eu  us
                //                                      r2  r1  r1  r1  r2  r1  r1
                expected_groups: ExpectedGroupsBuilder::new()
                    .group([A]) // pick local DC
                    .group([G]) // local rack nodes
                    .group([C, B]) // local DC nodes
                    .build(),
            },
            // Keyspace NTS with RF=3 with enabled DC failover and rack-awareness, no token provided
            Test {
                policy: DefaultPolicy {
                    preferences: NodeLocationPreference::DatacenterAndRack(
                        "eu".to_owned(),
                        "r1".to_owned(),
                    ),
                    is_token_aware: true,
                    permit_dc_failover: true,
                    ..Default::default()
                },
                routing_info: RoutingInfo {
                    token: None,
                    table: Some(TABLE_NTS_RF_3),
                    consistency: Consistency::One,
                    ..Default::default()
                },
                // going through the ring, we get order: F , A , C , D , G , B , E
                //                                      us  eu  eu  us  eu  eu  us
                //                                      r2  r1  r1  r1  r2  r1  r1
                expected_groups: ExpectedGroupsBuilder::new()
                    .group([A, C, B]) // local rack nodes
                    .group([G]) // local DC nodes
                    .group([F, D, E]) // remote nodes
                    .build(),
            },
        ];

        for test in tests {
            info!("Test: {:?}", test);
            let Test {
                policy,
                routing_info,
                expected_groups,
            } = test;
            test_default_policy_with_given_cluster_and_routing_info(
                &policy,
                &cluster,
                &routing_info,
                &expected_groups,
            )
            .await;
        }
    }

    #[tokio::test]
    async fn test_default_policy_with_lwt_statements() {
        setup_tracing();
        use crate::transport::locator::test::{A, B, C, D, E, F, G};

        let cluster = mock_cluster_data_for_token_aware_tests().await;
        struct Test<'a> {
            policy: DefaultPolicy,
            routing_info: RoutingInfo<'a>,
            expected_groups: ExpectedGroups,
        }

        let tests = [
            // Keyspace NTS with RF=2 with enabled DC failover
            Test {
                policy: DefaultPolicy {
                    preferences: NodeLocationPreference::Datacenter("eu".to_owned()),
                    is_token_aware: true,
                    permit_dc_failover: true,
                    ..Default::default()
                },
                routing_info: RoutingInfo {
                    token: Some(Token::new(160)),
                    table: Some(TABLE_NTS_RF_2),
                    consistency: Consistency::Two,
                    is_confirmed_lwt: true,
                    ..Default::default()
                },
                // going through the ring, we get order: F , A , C , D , G , B , E
                //                                      us  eu  eu  us  eu  eu  us
                //                                      r2  r1  r1  r1  r2  r1  r1
                expected_groups: ExpectedGroupsBuilder::new()
                    .ordered([A, G]) // pick + fallback local replicas
                    .ordered([F, D]) // remote replicas
                    .group([C, B]) // local nodes
                    .group([E]) // remote nodes
                    .build(),
            },
            // Keyspace NTS with RF=2 with enabled DC failover, shuffling replicas disabled
            Test {
                policy: DefaultPolicy {
                    preferences: NodeLocationPreference::Datacenter("eu".to_owned()),
                    is_token_aware: true,
                    permit_dc_failover: true,
                    fixed_seed: Some(123),
                    ..Default::default()
                },
                routing_info: RoutingInfo {
                    token: Some(Token::new(160)),
                    table: Some(TABLE_NTS_RF_2),
                    consistency: Consistency::Two,
                    is_confirmed_lwt: true,
                    ..Default::default()
                },
                // going through the ring, we get order: F , A , C , D , G , B , E
                //                                      us  eu  eu  us  eu  eu  us
                //                                      r2  r1  r1  r1  r2  r1  r1
                expected_groups: ExpectedGroupsBuilder::new()
                    .ordered([A, G]) // pick + fallback local replicas
                    .ordered([F, D]) // remote replicas
                    .group([C, B]) // local nodes
                    .group([E]) // remote nodes
                    .build(),
            },
            // Keyspace NTS with RF=2 with DC failover forbidden by local Consistency
            Test {
                policy: DefaultPolicy {
                    preferences: NodeLocationPreference::Datacenter("eu".to_owned()),
                    is_token_aware: true,
                    permit_dc_failover: true,
                    ..Default::default()
                },
                routing_info: RoutingInfo {
                    token: Some(Token::new(160)),
                    table: Some(TABLE_NTS_RF_2),
                    consistency: Consistency::LocalOne, // local Consistency forbids datacenter failover
                    is_confirmed_lwt: true,
                    ..Default::default()
                },
                // going through the ring, we get order: F , A , C , D , G , B , E
                //                                      us  eu  eu  us  eu  eu  us
                //                                      r2  r1  r1  r1  r2  r1  r1
                expected_groups: ExpectedGroupsBuilder::new()
                    .ordered([A, G]) // pick + fallback local replicas
                    .group([C, B]) // local nodes
                    .build(), // failover is forbidden by local Consistency
            },
            // Keyspace NTS with RF=2 with explicitly disabled DC failover
            Test {
                policy: DefaultPolicy {
                    preferences: NodeLocationPreference::Datacenter("eu".to_owned()),
                    is_token_aware: true,
                    permit_dc_failover: false,
                    ..Default::default()
                },
                routing_info: RoutingInfo {
                    token: Some(Token::new(160)),
                    table: Some(TABLE_NTS_RF_2),
                    consistency: Consistency::One,
                    is_confirmed_lwt: true,
                    ..Default::default()
                },
                // going through the ring, we get order: F , A , C , D , G , B , E
                //                                      us  eu  eu  us  eu  eu  us
                //                                      r2  r1  r1  r1  r2  r1  r1
                expected_groups: ExpectedGroupsBuilder::new()
                    .ordered([A, G]) // pick + fallback local replicas
                    .group([C, B]) // local nodes
                    .build(), // failover is explicitly forbidden
            },
            // Keyspace NTS with RF=3 with enabled DC failover
            Test {
                policy: DefaultPolicy {
                    preferences: NodeLocationPreference::Datacenter("eu".to_owned()),
                    is_token_aware: true,
                    permit_dc_failover: true,
                    ..Default::default()
                },
                routing_info: RoutingInfo {
                    token: Some(Token::new(160)),
                    table: Some(TABLE_NTS_RF_3),
                    consistency: Consistency::Quorum,
                    is_confirmed_lwt: true,
                    ..Default::default()
                },
                // going through the ring, we get order: F , A , C , D , G , B , E
                //                                      us  eu  eu  us  eu  eu  us
                //                                      r2  r1  r1  r1  r2  r1  r1
                expected_groups: ExpectedGroupsBuilder::new()
                    .ordered([A, C, G]) // pick + fallback local replicas
                    .ordered([F, D, E]) // remote replicas
                    .group([B]) // local nodes
                    .group([]) // remote nodes
                    .build(),
            },
            // Keyspace NTS with RF=3 with enabled DC failover, shuffling replicas disabled
            Test {
                policy: DefaultPolicy {
                    preferences: NodeLocationPreference::Datacenter("eu".to_owned()),
                    is_token_aware: true,
                    permit_dc_failover: true,
                    fixed_seed: Some(123),
                    ..Default::default()
                },
                routing_info: RoutingInfo {
                    token: Some(Token::new(160)),
                    table: Some(TABLE_NTS_RF_3),
                    consistency: Consistency::Quorum,
                    is_confirmed_lwt: true,
                    ..Default::default()
                },
                // going through the ring, we get order: F , A , C , D , G , B , E
                //                                      us  eu  eu  us  eu  eu  us
                //                                      r2  r1  r1  r1  r2  r1  r1
                expected_groups: ExpectedGroupsBuilder::new()
                    .ordered([A, C, G]) // pick + fallback local replicas
                    .ordered([F, D, E]) // remote replicas
                    .group([B]) // local nodes
                    .group([]) // remote nodes
                    .build(),
            },
            // Keyspace NTS with RF=3 with disabled DC failover
            Test {
                policy: DefaultPolicy {
                    preferences: NodeLocationPreference::Datacenter("eu".to_owned()),
                    is_token_aware: true,
                    permit_dc_failover: false,
                    ..Default::default()
                },
                routing_info: RoutingInfo {
                    token: Some(Token::new(160)),
                    table: Some(TABLE_NTS_RF_3),
                    consistency: Consistency::Quorum,
                    is_confirmed_lwt: true,
                    ..Default::default()
                },
                // going through the ring, we get order: F , A , C , D , G , B , E
                //                                      us  eu  eu  us  eu  eu  us
                //                                      r2  r1  r1  r1  r2  r1  r1
                expected_groups: ExpectedGroupsBuilder::new()
                    .ordered([A, C, G]) // pick + fallback local replicas
                    .group([B]) // local nodes
                    .build(), // failover explicitly forbidden
            },
            // Keyspace SS with RF=2 with enabled DC failover
            Test {
                policy: DefaultPolicy {
                    preferences: NodeLocationPreference::Datacenter("eu".to_owned()),
                    is_token_aware: true,
                    permit_dc_failover: true,
                    ..Default::default()
                },
                routing_info: RoutingInfo {
                    token: Some(Token::new(160)),
                    table: Some(TABLE_SS_RF_2),
                    consistency: Consistency::Two,
                    is_confirmed_lwt: true,
                    ..Default::default()
                },
                // going through the ring, we get order: F , A , C , D , G , B , E
                //                                      us  eu  eu  us  eu  eu  us
                //                                      r2  r1  r1  r1  r2  r1  r1
                expected_groups: ExpectedGroupsBuilder::new()
                    .ordered([A]) // pick + fallback local replicas
                    .ordered([F]) // remote replicas
                    .group([C, G, B]) // local nodes
                    .group([D, E]) // remote nodes
                    .build(),
            },
            // Keyspace SS with RF=2 with DC failover forbidden by local Consistency
            Test {
                policy: DefaultPolicy {
                    preferences: NodeLocationPreference::Datacenter("eu".to_owned()),
                    is_token_aware: true,
                    permit_dc_failover: true,
                    ..Default::default()
                },
                routing_info: RoutingInfo {
                    token: Some(Token::new(160)),
                    table: Some(TABLE_SS_RF_2),
                    consistency: Consistency::LocalOne, // local Consistency forbids datacenter failover
                    is_confirmed_lwt: true,
                    ..Default::default()
                },
                // going through the ring, we get order: F , A , C , D , G , B , E
                //                                      us  eu  eu  us  eu  eu  us
                //                                      r2  r1  r1  r1  r2  r1  r1
                expected_groups: ExpectedGroupsBuilder::new()
                    .ordered([A]) // pick + fallback local replicas
                    .group([C, G, B]) // local nodes
                    .build(), // failover is forbidden by local Consistency
            },
            // No token implies no token awareness
            Test {
                policy: DefaultPolicy {
                    preferences: NodeLocationPreference::Datacenter("eu".to_owned()),
                    is_token_aware: true,
                    permit_dc_failover: true,
                    ..Default::default()
                },
                routing_info: RoutingInfo {
                    token: None, // no token
                    table: Some(TABLE_NTS_RF_3),
                    consistency: Consistency::Quorum,
                    is_confirmed_lwt: true,
                    ..Default::default()
                },
                expected_groups: ExpectedGroupsBuilder::new()
                    .group([A, B, C, G]) // local nodes
                    .group([D, E, F]) // remote nodes
                    .build(),
            },
            // No keyspace implies no token awareness
            Test {
                policy: DefaultPolicy {
                    preferences: NodeLocationPreference::Datacenter("eu".to_owned()),
                    is_token_aware: true,
                    permit_dc_failover: true,
                    ..Default::default()
                },
                routing_info: RoutingInfo {
                    token: Some(Token::new(160)),
                    table: None, // no keyspace
                    consistency: Consistency::Quorum,
                    is_confirmed_lwt: true,
                    ..Default::default()
                },
                expected_groups: ExpectedGroupsBuilder::new()
                    .group([A, B, C, G]) // local nodes
                    .group([D, E, F]) // remote nodes
                    .build(),
            },
            // Unknown preferred DC, failover permitted
            Test {
                policy: DefaultPolicy {
                    preferences: NodeLocationPreference::Datacenter("au".to_owned()),
                    is_token_aware: true,
                    permit_dc_failover: true,
                    ..Default::default()
                },
                routing_info: RoutingInfo {
                    token: Some(Token::new(160)),
                    table: Some(TABLE_NTS_RF_2),
                    consistency: Consistency::Quorum,
                    is_confirmed_lwt: true,
                    ..Default::default()
                },
                // going through the ring, we get order: F , A , C , D , G , B , E
                //                                      us  eu  eu  us  eu  eu  us
                //                                      r2  r1  r1  r1  r2  r1  r1
                expected_groups: ExpectedGroupsBuilder::new()
                    .ordered([F, A, D, G]) // remote replicas
                    .group([B, C, E]) // remote nodes
                    .build(),
            },
            // Unknown preferred DC, failover forbidden
            Test {
                policy: DefaultPolicy {
                    preferences: NodeLocationPreference::Datacenter("au".to_owned()),
                    is_token_aware: true,
                    permit_dc_failover: false,
                    ..Default::default()
                },
                routing_info: RoutingInfo {
                    token: Some(Token::new(160)),
                    table: Some(TABLE_NTS_RF_2),
                    consistency: Consistency::Quorum,
                    is_confirmed_lwt: true,
                    ..Default::default()
                },
                // going through the ring, we get order: F , A , C , D , G , B , E
                //                                      us  eu  eu  us  eu  eu  us
                //                                      r2  r1  r1  r1  r2  r1  r1
                expected_groups: ExpectedGroupsBuilder::new().build(), // empty plan, because all nodes are remote and failover is forbidden
            },
            // No preferred DC, failover permitted
            Test {
                policy: DefaultPolicy {
                    preferences: NodeLocationPreference::Any,
                    is_token_aware: true,
                    permit_dc_failover: true,
                    ..Default::default()
                },
                routing_info: RoutingInfo {
                    token: Some(Token::new(160)),
                    table: Some(TABLE_NTS_RF_2),
                    consistency: Consistency::Quorum,
                    is_confirmed_lwt: true,
                    ..Default::default()
                },
                // going through the ring, we get order: F , A , C , D , G , B , E
                //                                      us  eu  eu  us  eu  eu  us
                //                                      r2  r1  r1  r1  r2  r1  r1
                expected_groups: ExpectedGroupsBuilder::new()
                    .ordered([F, A, D, G]) // remote replicas
                    .group([B, C, E]) // remote nodes
                    .build(),
            },
            // No preferred DC, failover forbidden
            Test {
                policy: DefaultPolicy {
                    preferences: NodeLocationPreference::Any,
                    is_token_aware: true,
                    permit_dc_failover: false,
                    ..Default::default()
                },
                routing_info: RoutingInfo {
                    token: Some(Token::new(160)),
                    table: Some(TABLE_NTS_RF_2),
                    consistency: Consistency::Quorum,
                    is_confirmed_lwt: true,
                    ..Default::default()
                },
                // going through the ring, we get order: F , A , C , D , G , B , E
                //                                      us  eu  eu  us  eu  eu  us
                //                                      r2  r1  r1  r1  r2  r1  r1
                expected_groups: ExpectedGroupsBuilder::new()
                    .ordered([F, A, D, G]) // remote replicas
                    .group([B, C, E]) // remote nodes
                    .build(),
            },
            // Keyspace NTS with RF=3 with enabled DC failover and rack-awareness
            Test {
                policy: DefaultPolicy {
                    preferences: NodeLocationPreference::DatacenterAndRack(
                        "eu".to_owned(),
                        "r1".to_owned(),
                    ),
                    is_token_aware: true,
                    permit_dc_failover: true,
                    ..Default::default()
                },
                routing_info: RoutingInfo {
                    token: Some(Token::new(160)),
                    table: Some(TABLE_NTS_RF_3),
                    consistency: Consistency::One,
                    is_confirmed_lwt: true,
                    ..Default::default()
                },
                // going through the ring, we get order: F , A , C , D , G , B , E
                //                                      us  eu  eu  us  eu  eu  us
                //                                      r2  r1  r1  r1  r2  r1  r1
                expected_groups: ExpectedGroupsBuilder::new()
                    .ordered([A, C]) // pick local rack replicas
                    .ordered([G]) // local DC replicas
                    .ordered([F, D, E]) // remote replicas
                    .group([B]) // local nodes
                    .build(),
            },
            // Keyspace SS with RF=2 with enabled rack-awareness, shuffling replicas disabled
            Test {
                policy: DefaultPolicy {
                    preferences: NodeLocationPreference::DatacenterAndRack(
                        "eu".to_owned(),
                        "r1".to_owned(),
                    ),
                    is_token_aware: true,
                    permit_dc_failover: false,
                    fixed_seed: Some(123),
                    ..Default::default()
                },
                routing_info: RoutingInfo {
                    token: Some(Token::new(760)),
                    table: Some(TABLE_SS_RF_2),
                    consistency: Consistency::Two,
                    is_confirmed_lwt: true,
                    ..Default::default()
                },
                // going through the ring, we get order: G , B , A , E , F , C , D
                //                                      eu  eu  eu  us  us  eu  us
                //                                      r2  r1  r1  r1  r2  r1  r1
                expected_groups: ExpectedGroupsBuilder::new()
                    .ordered([B]) // pick local rack replicas
                    .ordered([G]) // local DC replicas
                    .group([A, C]) // local nodes
                    .build(),
            },
            // Keyspace SS with RF=2 with enabled rack-awareness and no local-rack replica
            Test {
                policy: DefaultPolicy {
                    preferences: NodeLocationPreference::DatacenterAndRack(
                        "eu".to_owned(),
                        "r2".to_owned(),
                    ),
                    is_token_aware: true,
                    permit_dc_failover: false,
                    ..Default::default()
                },
                routing_info: RoutingInfo {
                    token: Some(Token::new(160)),
                    table: Some(TABLE_SS_RF_2),
                    consistency: Consistency::One,
                    is_confirmed_lwt: true,
                    ..Default::default()
                },
                // going through the ring, we get order: F , A , C , D , G , B , E
                //                                      us  eu  eu  us  eu  eu  us
                //                                      r2  r1  r1  r1  r2  r1  r1
                expected_groups: ExpectedGroupsBuilder::new()
                    .group([A]) // pick local DC
                    .group([C, G, B]) // local nodes
                    .build(),
            },
        ];

        for Test {
            policy,
            routing_info,
            expected_groups,
        } in tests
        {
            test_default_policy_with_given_cluster_and_routing_info(
                &policy,
                &cluster,
                &routing_info,
                &expected_groups,
            )
            .await;
        }
    }
}

mod latency_awareness {
    use futures::{future::RemoteHandle, FutureExt};
    use itertools::Either;
    use scylla_cql::errors::{DbError, QueryError};
    use tokio::time::{Duration, Instant};
    use tracing::{trace, warn};
    use uuid::Uuid;

    use crate::{load_balancing::NodeRef, routing::Shard, transport::node::Node};
    use std::{
        collections::HashMap,
        ops::Deref,
        sync::{
            atomic::{AtomicU64, Ordering},
            Arc, RwLock,
        },
    };

    #[derive(Debug)]
    struct AtomicDuration(AtomicU64);

    impl AtomicDuration {
        fn new() -> Self {
            Self(AtomicU64::new(u64::MAX))
        }

        fn store(&self, duration: Duration) {
            self.0.store(duration.as_micros() as u64, Ordering::Relaxed)
        }

        fn load(&self) -> Option<Duration> {
            let micros = self.0.load(Ordering::Relaxed);
            if micros == u64::MAX {
                None
            } else {
                Some(Duration::from_micros(micros))
            }
        }
    }

    #[derive(Debug, Clone, Copy, PartialEq, Eq)]
    pub(super) struct TimestampedAverage {
        pub(super) timestamp: Instant,
        pub(super) average: Duration,
        pub(super) num_measures: usize,
    }

    impl TimestampedAverage {
        pub(crate) fn compute_next(
            previous: Option<Self>,
            last_latency: Duration,
            scale_secs: f64,
        ) -> Option<Self> {
            let now = Instant::now();
            match previous {
                prev if last_latency.is_zero() => prev,
                None => Some(Self {
                    num_measures: 1,
                    average: last_latency,
                    timestamp: now,
                }),
                Some(prev_avg) => Some({
                    let delay = now
                        .saturating_duration_since(prev_avg.timestamp)
                        .as_secs_f64();
                    let scaled_delay = delay / scale_secs;
                    let prev_weight = if scaled_delay <= 0. {
                        1.
                    } else {
                        (scaled_delay + 1.).ln() / scaled_delay
                    };

                    let last_latency_secs = last_latency.as_secs_f64();
                    let prev_avg_secs = prev_avg.average.as_secs_f64();
                    let average = match Duration::try_from_secs_f64(
                        (1. - prev_weight) * last_latency_secs + prev_weight * prev_avg_secs,
                    ) {
                        Ok(ts) => ts,
                        Err(e) => {
                            warn!(
                                "Error while calculating average: {e}. \
                            prev_avg_secs: {prev_avg_secs}, \
                            last_latency_secs: {last_latency_secs}, \
                            prev_weight: {prev_weight}, \
                            scaled_delay: {scaled_delay}, \
                            delay: {delay}, \
                            prev_avg.timestamp: {:?}, \
                            now: {now:?}",
                                prev_avg.timestamp
                            );

                            // Not sure when we could enter this branch,
                            // so I have no idea what would be a sensible value to return here,
                            // this does not seem like a very bad choice.
                            prev_avg.average
                        }
                    };
                    Self {
                        num_measures: prev_avg.num_measures + 1,
                        timestamp: now,
                        average,
                    }
                }),
            }
        }
    }

    /// A latency-aware load balancing policy module, which enables penalising nodes that are too slow.
    #[derive(Debug)]
    pub(super) struct LatencyAwareness {
        pub(super) exclusion_threshold: f64,
        pub(super) retry_period: Duration,
        pub(super) _update_rate: Duration,
        pub(super) minimum_measurements: usize,
        pub(super) scale_secs: f64,

        /// Last minimum average latency that was noted among the nodes. It is updated every
        /// [update_rate](Self::_update_rate).
        last_min_latency: Arc<AtomicDuration>,

        node_avgs: Arc<RwLock<HashMap<Uuid, RwLock<Option<TimestampedAverage>>>>>,

        // This is Some iff there is an associated updater running on a separate Tokio task
        // For some tests, not to rely on timing, this is None. The updater is then tick'ed
        // explicitly from outside this struct.
        _updater_handle: Option<RemoteHandle<()>>,
    }

    impl LatencyAwareness {
        pub(super) fn builder() -> LatencyAwarenessBuilder {
            LatencyAwarenessBuilder::new()
        }

        fn new_for_test(
            exclusion_threshold: f64,
            retry_period: Duration,
            update_rate: Duration,
            minimum_measurements: usize,
            scale: Duration,
        ) -> (Self, MinAvgUpdater) {
            let min_latency = Arc::new(AtomicDuration::new());

            let min_latency_clone = min_latency.clone();
            let node_avgs = Arc::new(RwLock::new(HashMap::new()));
            let node_avgs_clone = node_avgs.clone();

            let updater = MinAvgUpdater {
                node_avgs,
                min_latency,
                minimum_measurements,
            };

            (
                Self {
                    exclusion_threshold,
                    retry_period,
                    _update_rate: update_rate,
                    minimum_measurements,
                    scale_secs: scale.as_secs_f64(),
                    last_min_latency: min_latency_clone,
                    node_avgs: node_avgs_clone,
                    _updater_handle: None,
                },
                updater,
            )
        }

        fn new(
            exclusion_threshold: f64,
            retry_period: Duration,
            update_rate: Duration,
            minimum_measurements: usize,
            scale: Duration,
        ) -> Self {
            let (self_, updater) = Self::new_for_test(
                exclusion_threshold,
                retry_period,
                update_rate,
                minimum_measurements,
                scale,
            );

            let (updater_fut, updater_handle) = async move {
                let mut update_scheduler = tokio::time::interval(update_rate);
                loop {
                    update_scheduler.tick().await;
                    updater.tick().await;
                }
            }
            .remote_handle();
            tokio::task::spawn(updater_fut);

            Self {
                _updater_handle: Some(updater_handle),
                ..self_
            }
        }

        pub(super) fn generate_predicate(&self) -> impl Fn(&Node) -> bool {
            let last_min_latency = self.last_min_latency.clone();
            let node_avgs = self.node_avgs.clone();
            let exclusion_threshold = self.exclusion_threshold;
            let minimum_measurements = self.minimum_measurements;
            let retry_period = self.retry_period;

            move |node| {
                last_min_latency.load().map(|min_avg| match fast_enough(&node_avgs.read().unwrap(), node.host_id, exclusion_threshold, retry_period, minimum_measurements, min_avg) {
                    FastEnough::Yes => true,
                    FastEnough::No { average } => {
                        trace!("Latency awareness: Penalising node {{address={}, datacenter={:?}, rack={:?}}} for being on average at least {} times slower (latency: {}ms) than the fastest ({}ms).",
                                node.address, node.datacenter, node.rack, exclusion_threshold, average.as_millis(), min_avg.as_millis());
                        false
                    }
                }).unwrap_or(true)
            }
        }

        pub(super) fn wrap<'a>(
            &self,
            fallback: impl Iterator<Item = (NodeRef<'a>, Option<Shard>)>,
        ) -> impl Iterator<Item = (NodeRef<'a>, Option<Shard>)> {
            let min_avg_latency = match self.last_min_latency.load() {
                Some(min_avg) => min_avg,
                None => return Either::Left(fallback), // noop, as no latency data has been collected yet
            };

            let average_latencies = self.node_avgs.read().unwrap();
            let targets = fallback;

            let mut fast_targets = vec![];
            let mut penalised_targets = vec![];

            for node_and_shard @ (node, _shard) in targets {
                match fast_enough(
                    average_latencies.deref(),
                    node.host_id,
                    self.exclusion_threshold,
                    self.retry_period,
                    self.minimum_measurements,
                    min_avg_latency,
                ) {
                    FastEnough::Yes => fast_targets.push(node_and_shard),
                    FastEnough::No { average } => {
                        trace!("Latency awareness: Penalising node {{address={}, datacenter={:?}, rack={:?}}} for being on average at least {} times slower (latency: {}ms) than the fastest ({}ms).",
                                node.address, node.datacenter, node.rack, self.exclusion_threshold, average.as_millis(), min_avg_latency.as_millis());
                        penalised_targets.push(node_and_shard);
                    }
                }
            }

            let mut fast_targets = fast_targets.into_iter();
            let mut penalised_targets = penalised_targets.into_iter();

            let skipping_penalised_targets_iterator = std::iter::from_fn(move || {
                fast_targets.next().or_else(|| penalised_targets.next())
            });

            Either::Right(skipping_penalised_targets_iterator)
        }

        pub(super) fn report_query(&self, node: &Node, latency: Duration) {
            let node_avgs_guard = self.node_avgs.read().unwrap();
            if let Some(previous_node_avg) = node_avgs_guard.get(&node.host_id) {
                // The usual path, the node has been already noticed.
                let mut node_avg_guard = previous_node_avg.write().unwrap();
                let previous_node_avg = *node_avg_guard;
                *node_avg_guard =
                    TimestampedAverage::compute_next(previous_node_avg, latency, self.scale_secs);
            } else {
                // We drop the read lock not to deadlock while taking write lock.
                std::mem::drop(node_avgs_guard);
                let mut node_avgs_guard = self.node_avgs.write().unwrap();

                // We have to read this again, as other threads may race with us.
                let previous_node_avg = node_avgs_guard
                    .get(&node.host_id)
                    .and_then(|rwlock| *rwlock.read().unwrap());

                // We most probably need to add the node to the map.
                // (this will be Some only in an unlikely case that another thread raced with us and won)
                node_avgs_guard.insert(
                    node.host_id,
                    RwLock::new(TimestampedAverage::compute_next(
                        previous_node_avg,
                        latency,
                        self.scale_secs,
                    )),
                );
            }
        }

        pub(crate) fn reliable_latency_measure(error: &QueryError) -> bool {
            match error {
                // "fast" errors, i.e. ones that are returned quickly after the query begins
                QueryError::BadQuery(_)
                | QueryError::TooManyOrphanedStreamIds(_)
                | QueryError::UnableToAllocStreamId
                | QueryError::DbError(DbError::IsBootstrapping, _)
                | QueryError::DbError(DbError::Unavailable { .. }, _)
                | QueryError::DbError(DbError::Unprepared { .. }, _)
                | QueryError::TranslationError(_)
                | QueryError::DbError(DbError::Overloaded { .. }, _)
                | QueryError::DbError(DbError::RateLimitReached { .. }, _) => false,

                // "slow" errors, i.e. ones that are returned after considerable time of query being run
                QueryError::DbError(_, _)
                | QueryError::InvalidMessage(_)
                | QueryError::IoError(_)
                | QueryError::ProtocolError(_)
                | QueryError::TimeoutError
                | QueryError::RequestTimeout(_) => true,
            }
        }
    }

    impl Default for LatencyAwareness {
        fn default() -> Self {
            Self::builder().build()
        }
    }

    /// Updates minimum average latency upon request each request to `tick()`.
    /// The said average is a crucial criterium for penalising "too slow" nodes.
    struct MinAvgUpdater {
        node_avgs: Arc<RwLock<HashMap<Uuid, RwLock<Option<TimestampedAverage>>>>>,
        min_latency: Arc<AtomicDuration>,
        minimum_measurements: usize,
    }

    impl MinAvgUpdater {
        async fn tick(&self) {
            let averages: &HashMap<Uuid, RwLock<Option<TimestampedAverage>>> =
                &self.node_avgs.read().unwrap();
            if averages.is_empty() {
                return; // No nodes queries registered to LAP performed yet.
            }

            let min_avg = averages
                .values()
                .filter_map(|avg| {
                    avg.read().unwrap().and_then(|timestamped_average| {
                        (timestamped_average.num_measures >= self.minimum_measurements)
                            .then_some(timestamped_average.average)
                    })
                })
                .min();
            if let Some(min_avg) = min_avg {
                self.min_latency.store(min_avg);
                trace!(
                    "Latency awareness: updated min average latency to {} ms",
                    min_avg.as_secs_f64() * 1000.
                );
            }
        }
    }

    /// The builder of LatencyAwareness module of DefaultPolicy.
    ///
    /// (For more information about latency awareness, see [DefaultPolicyBuilder::latency_awareness()](super::DefaultPolicyBuilder::latency_awareness)).
    /// It is intended to be created and configured by the user and then
    /// passed to DefaultPolicyBuilder, like this:
    ///
    /// # Example
    /// ```
    /// # fn example() {
    /// use scylla::load_balancing::{
    ///     LatencyAwarenessBuilder, DefaultPolicy
    /// };
    ///
    /// let latency_awareness_builder = LatencyAwarenessBuilder::new()
    ///     .exclusion_threshold(3.)
    ///     .minimum_measurements(200);
    ///
    /// let policy = DefaultPolicy::builder()
    ///     .latency_awareness(latency_awareness_builder)
    ///     .build();
    /// # }
    #[derive(Debug, Clone)]
    pub struct LatencyAwarenessBuilder {
        exclusion_threshold: f64,
        retry_period: Duration,
        update_rate: Duration,
        minimum_measurements: usize,
        scale: Duration,
    }

    impl LatencyAwarenessBuilder {
        /// Creates a builder of LatencyAwareness module of DefaultPolicy.
        pub fn new() -> Self {
            Self {
                exclusion_threshold: 2_f64,
                retry_period: Duration::from_secs(10),
                update_rate: Duration::from_millis(100),
                minimum_measurements: 50,
                scale: Duration::from_millis(100),
            }
        }

        /// Sets minimum measurements for latency awareness (if there have been fewer measurements taken for a node,
        /// the node will not be penalised).
        ///
        /// Penalising nodes is based on an average of their recently measured average latency.
        /// This average is only meaningful if a minimum of measurements have been collected.
        /// This is what this option controls. If fewer than [minimum_measurements](Self::minimum_measurements)
        /// data points have been collected for a given host, the policy will never penalise that host.
        /// Note that the number of collected measurements for a given host is reset if the node
        /// is restarted.
        /// The default for this option is **50**.
        pub fn minimum_measurements(self, minimum_measurements: usize) -> Self {
            Self {
                minimum_measurements,
                ..self
            }
        }

        /// Sets retry period for latency awareness (max time that a node is being penalised).
        ///
        /// The retry period defines how long a node may be penalised by the policy before it is given
        /// a 2nd chance. More precisely, a node is excluded from query plans if both his calculated
        /// average latency is [exclusion_threshold](Self::exclusion_threshold) times slower than
        /// the fastest node average latency (at the time the query plan is computed) **and** his
        /// calculated average latency has been updated since less than [retry_period](Self::retry_period).
        /// Since penalised nodes will likely not see their latency updated, this is basically how long
        /// the policy will exclude a node.
        pub fn retry_period(self, retry_period: Duration) -> Self {
            Self {
                retry_period,
                ..self
            }
        }

        /// Sets exclusion threshold for latency awareness (a threshold for a node to be penalised).
        ///
        /// The exclusion threshold controls how much worse the average latency of a node must be
        /// compared to the fastest performing node for it to be penalised by the policy.
        /// For example, if set to 2, the resulting policy excludes nodes that are more than twice
        /// slower than the fastest node.
        pub fn exclusion_threshold(self, exclusion_threshold: f64) -> Self {
            Self {
                exclusion_threshold,
                ..self
            }
        }

        /// Sets update rate for latency awareness (how often is the global minimal average latency updated).
        ///
        /// The update rate defines how often the minimum average latency is recomputed. While the
        /// average latency score of each node is computed iteratively (updated each time a new latency
        /// is collected), the minimum score needs to be recomputed from scratch every time, which is
        /// slightly more costly. For this reason, the minimum is only re-calculated at the given fixed
        /// rate and cached between re-calculation.
        /// The default update rate if **100 milliseconds**, which should be appropriate for most
        /// applications. In particular, note that while we want to avoid to recompute the minimum for
        /// every query, that computation is not particularly intensive either and there is no reason to
        /// use a very slow rate (more than second is probably unnecessarily slow for instance).
        pub fn update_rate(self, update_rate: Duration) -> Self {
            Self {
                update_rate,
                ..self
            }
        }

        /// Sets the scale to use for the resulting latency aware policy.
        ///
        /// The `scale` provides control on how the weight given to older latencies decreases
        /// over time. For a given host, if a new latency `l` is received at time `t`, and
        /// the previously calculated average is `prev` calculated at time `t'`, then the
        /// newly calculated average `avg` for that host is calculated thusly:
        ///
        /// ```text
        /// d = (t - t') / scale
        /// alpha = 1 - (ln(d+1) / d)
        /// avg = alpha * l + (1 - alpha) * prev
        /// ```
        ///
        /// Typically, with a `scale` of 100 milliseconds (the default), if a new latency is
        /// measured and the previous measure is 10 millisecond old (so `d=0.1`), then `alpha`
        /// will be around `0.05`. In other words, the new latency will weight 5% of the
        /// updated average. A bigger scale will get less weight to new measurements (compared to
        /// previous ones), a smaller one will give them more weight.
        ///
        /// The default scale (if this method is not used) is of **100 milliseconds**. If unsure,
        /// try this default scale first and experiment only if it doesn't provide acceptable results
        /// (hosts are excluded too quickly or not fast enough and tuning the exclusion threshold doesn't
        /// help).
        pub fn scale(self, scale: Duration) -> Self {
            Self { scale, ..self }
        }

        pub(super) fn build(self) -> LatencyAwareness {
            let Self {
                exclusion_threshold,
                retry_period,
                update_rate,
                minimum_measurements,
                scale,
            } = self;
            LatencyAwareness::new(
                exclusion_threshold,
                retry_period,
                update_rate,
                minimum_measurements,
                scale,
            )
        }

        #[cfg(test)]
        fn build_for_test(self) -> (LatencyAwareness, MinAvgUpdater) {
            let Self {
                exclusion_threshold,
                retry_period,
                update_rate,
                minimum_measurements,
                scale,
            } = self;
            LatencyAwareness::new_for_test(
                exclusion_threshold,
                retry_period,
                update_rate,
                minimum_measurements,
                scale,
            )
        }
    }

    impl Default for LatencyAwarenessBuilder {
        fn default() -> Self {
            Self::new()
        }
    }

    pub(super) enum FastEnough {
        Yes,
        No { average: Duration },
    }

    pub(super) fn fast_enough(
        average_latencies: &HashMap<Uuid, RwLock<Option<TimestampedAverage>>>,
        node: Uuid,
        exclusion_threshold: f64,
        retry_period: Duration,
        minimum_measurements: usize,
        min_avg: Duration,
    ) -> FastEnough {
        let avg = match average_latencies
            .get(&node)
            .and_then(|avgs| *avgs.read().unwrap())
        {
            Some(avg) => avg,
            None => return FastEnough::Yes,
        };
        if avg.num_measures >= minimum_measurements
            && avg.timestamp.elapsed() < retry_period
            && avg.average.as_micros() as f64 > exclusion_threshold * min_avg.as_micros() as f64
        {
            FastEnough::No {
                average: avg.average,
            }
        } else {
            FastEnough::Yes
        }
    }

    #[cfg(test)]
    mod tests {
        use scylla_cql::Consistency;

        use super::{
            super::tests::{framework::*, EMPTY_ROUTING_INFO},
            super::DefaultPolicy,
            *,
        };

        use crate::{
            load_balancing::default::NodeLocationPreference,
            routing::Shard,
            test_utils::{create_new_session_builder, setup_tracing},
            transport::locator::test::{TABLE_INVALID, TABLE_NTS_RF_2, TABLE_NTS_RF_3},
        };
        use crate::{
            load_balancing::{
                default::tests::test_default_policy_with_given_cluster_and_routing_info,
                RoutingInfo,
            },
            routing::Token,
            transport::{
                locator::test::{id_to_invalid_addr, A, B, C, D, E, F, G},
                ClusterData, NodeAddr,
            },
            ExecutionProfile,
        };
        use tokio::time::Instant;

        trait DefaultPolicyTestExt {
            fn set_nodes_latency_stats(
                &self,
                cluster: &ClusterData,
                averages: &[(u16, Option<TimestampedAverage>)],
            );
        }

        impl DefaultPolicyTestExt for DefaultPolicy {
            fn set_nodes_latency_stats(
                &self,
                cluster: &ClusterData,
                averages: &[(u16, Option<TimestampedAverage>)],
            ) {
                let addr_to_host_id: HashMap<NodeAddr, Uuid> = cluster
                    .known_peers
                    .values()
                    .map(|node| (node.address, node.host_id))
                    .collect();

                for (id, average) in averages.iter().copied() {
                    let host_id = *addr_to_host_id.get(&id_to_invalid_addr(id)).unwrap();
                    let mut node_latencies = self
                        .latency_awareness
                        .as_ref()
                        .unwrap()
                        .node_avgs
                        .write()
                        .unwrap();
                    let mut node_latency =
                        node_latencies.entry(host_id).or_default().write().unwrap();
                    println!("Set latency: node {}, latency {:?}.", id, average);
                    *node_latency = average;
                }
                println!("Set node latency stats.")
            }
        }

        fn default_policy_with_given_latency_awareness(
            latency_awareness: LatencyAwareness,
        ) -> DefaultPolicy {
            let pick_predicate = {
                let latency_predicate = latency_awareness.generate_predicate();
                Box::new(move |node: NodeRef<'_>, shard| {
                    DefaultPolicy::is_alive(node, shard) && latency_predicate(node)
                })
                    as Box<dyn Fn(NodeRef<'_>, Option<Shard>) -> bool + Send + Sync + 'static>
            };

            DefaultPolicy {
                preferences: NodeLocationPreference::Datacenter("eu".to_owned()),
                permit_dc_failover: true,
                is_token_aware: true,
                pick_predicate,
                latency_awareness: Some(latency_awareness),
                fixed_seed: None,
            }
        }

        fn latency_aware_default_policy_customised(
            configurer: impl FnOnce(LatencyAwarenessBuilder) -> LatencyAwarenessBuilder,
        ) -> DefaultPolicy {
            let latency_awareness = configurer(LatencyAwareness::builder()).build();
            default_policy_with_given_latency_awareness(latency_awareness)
        }

        fn latency_aware_default_policy() -> DefaultPolicy {
            latency_aware_default_policy_customised(|b| b)
        }

        fn latency_aware_policy_with_explicit_updater_customised(
            configurer: impl FnOnce(LatencyAwarenessBuilder) -> LatencyAwarenessBuilder,
        ) -> (DefaultPolicy, MinAvgUpdater) {
            let (latency_awareness, updater) =
                configurer(LatencyAwareness::builder()).build_for_test();
            (
                default_policy_with_given_latency_awareness(latency_awareness),
                updater,
            )
        }

        fn latency_aware_default_policy_with_explicit_updater() -> (DefaultPolicy, MinAvgUpdater) {
            latency_aware_policy_with_explicit_updater_customised(|b| b)
        }

        #[tokio::test]
        async fn latency_aware_default_policy_does_not_penalise_if_no_latency_info_available_yet() {
            setup_tracing();
            let policy = latency_aware_default_policy();
            let cluster = tests::mock_cluster_data_for_token_unaware_tests().await;

            let expected_groups = ExpectedGroupsBuilder::new()
                .group([1, 2, 3]) // pick + fallback local nodes
                .group([4, 5]) // fallback remote nodes
                .build();

            test_default_policy_with_given_cluster_and_routing_info(
                &policy,
                &cluster,
                &EMPTY_ROUTING_INFO,
                &expected_groups,
            )
            .await;
        }

        #[tokio::test]
        async fn latency_aware_default_policy_does_not_penalise_if_not_enough_measurements() {
            setup_tracing();
            let policy = latency_aware_default_policy();
            let cluster = tests::mock_cluster_data_for_token_unaware_tests().await;

            let min_avg = Duration::from_millis(10);

            policy.set_nodes_latency_stats(
                &cluster,
                &[
                    (
                        1,
                        Some(TimestampedAverage {
                            timestamp: Instant::now(),
                            average: Duration::from_secs_f64(
                                policy
                                    .latency_awareness
                                    .as_ref()
                                    .unwrap()
                                    .exclusion_threshold
                                    * 1.5
                                    * min_avg.as_secs_f64(),
                            ),
                            num_measures: policy
                                .latency_awareness
                                .as_ref()
                                .unwrap()
                                .minimum_measurements
                                - 1,
                        }),
                    ),
                    (
                        3,
                        Some(TimestampedAverage {
                            timestamp: Instant::now(),
                            average: min_avg,
                            num_measures: policy
                                .latency_awareness
                                .as_ref()
                                .unwrap()
                                .minimum_measurements,
                        }),
                    ),
                ],
            );

            let expected_groups = ExpectedGroupsBuilder::new()
                .group([1, 2, 3]) // pick + fallback local nodes
                .group([4, 5]) // fallback remote nodes
                .build();

            test_default_policy_with_given_cluster_and_routing_info(
                &policy,
                &cluster,
                &EMPTY_ROUTING_INFO,
                &expected_groups,
            )
            .await;
        }

        #[tokio::test]
        async fn latency_aware_default_policy_does_not_penalise_if_exclusion_threshold_not_crossed()
        {
            setup_tracing();
            let policy = latency_aware_default_policy();
            let cluster = tests::mock_cluster_data_for_token_unaware_tests().await;

            let min_avg = Duration::from_millis(10);

            policy.set_nodes_latency_stats(
                &cluster,
                &[
                    (
                        1,
                        Some(TimestampedAverage {
                            timestamp: Instant::now(),
                            average: Duration::from_secs_f64(
                                policy
                                    .latency_awareness
                                    .as_ref()
                                    .unwrap()
                                    .exclusion_threshold
                                    * 0.95
                                    * min_avg.as_secs_f64(),
                            ),
                            num_measures: policy
                                .latency_awareness
                                .as_ref()
                                .unwrap()
                                .minimum_measurements,
                        }),
                    ),
                    (
                        3,
                        Some(TimestampedAverage {
                            timestamp: Instant::now(),
                            average: min_avg,
                            num_measures: policy
                                .latency_awareness
                                .as_ref()
                                .unwrap()
                                .minimum_measurements,
                        }),
                    ),
                ],
            );

            let expected_groups = ExpectedGroupsBuilder::new()
                .group([1, 2, 3]) // pick + fallback local nodes
                .group([4, 5]) // fallback remote nodes
                .build();

            test_default_policy_with_given_cluster_and_routing_info(
                &policy,
                &cluster,
                &EMPTY_ROUTING_INFO,
                &expected_groups,
            )
            .await;
        }

        #[tokio::test]
        async fn latency_aware_default_policy_does_not_penalise_if_retry_period_expired() {
            setup_tracing();
            let policy = latency_aware_default_policy_customised(|b| {
                b.retry_period(Duration::from_millis(10))
            });

            let cluster = tests::mock_cluster_data_for_token_unaware_tests().await;

            let min_avg = Duration::from_millis(10);

            policy.set_nodes_latency_stats(
                &cluster,
                &[
                    (
                        1,
                        Some(TimestampedAverage {
                            timestamp: Instant::now(),
                            average: Duration::from_secs_f64(
                                policy
                                    .latency_awareness
                                    .as_ref()
                                    .unwrap()
                                    .exclusion_threshold
                                    * 1.5
                                    * min_avg.as_secs_f64(),
                            ),
                            num_measures: policy
                                .latency_awareness
                                .as_ref()
                                .unwrap()
                                .minimum_measurements,
                        }),
                    ),
                    (
                        3,
                        Some(TimestampedAverage {
                            timestamp: Instant::now(),
                            average: min_avg,
                            num_measures: policy
                                .latency_awareness
                                .as_ref()
                                .unwrap()
                                .minimum_measurements,
                        }),
                    ),
                ],
            );

            tokio::time::sleep(2 * policy.latency_awareness.as_ref().unwrap().retry_period).await;

            let expected_groups = ExpectedGroupsBuilder::new()
                .group([1, 2, 3]) // pick + fallback local nodes
                .group([4, 5]) // fallback remote nodes
                .build();

            test_default_policy_with_given_cluster_and_routing_info(
                &policy,
                &cluster,
                &EMPTY_ROUTING_INFO,
                &expected_groups,
            )
            .await;
        }

        #[tokio::test]
        async fn latency_aware_default_policy_penalises_if_conditions_met() {
            setup_tracing();
            let (policy, updater) = latency_aware_default_policy_with_explicit_updater();
            let cluster = tests::mock_cluster_data_for_token_unaware_tests().await;

            let min_avg = Duration::from_millis(10);

            policy.set_nodes_latency_stats(
                &cluster,
                &[
                    // 3 is fast enough to make 1 and 4 penalised.
                    (
                        1,
                        Some(TimestampedAverage {
                            timestamp: Instant::now(),
                            average: Duration::from_secs_f64(
                                policy
                                    .latency_awareness
                                    .as_ref()
                                    .unwrap()
                                    .exclusion_threshold
                                    * 1.05
                                    * min_avg.as_secs_f64(),
                            ),
                            num_measures: policy
                                .latency_awareness
                                .as_ref()
                                .unwrap()
                                .minimum_measurements,
                        }),
                    ),
                    (
                        3,
                        Some(TimestampedAverage {
                            timestamp: Instant::now(),
                            average: min_avg,
                            num_measures: policy
                                .latency_awareness
                                .as_ref()
                                .unwrap()
                                .minimum_measurements,
                        }),
                    ),
                    (
                        4,
                        Some(TimestampedAverage {
                            timestamp: Instant::now(),
                            average: Duration::from_secs_f64(
                                policy
                                    .latency_awareness
                                    .as_ref()
                                    .unwrap()
                                    .exclusion_threshold
                                    * 1.05
                                    * min_avg.as_secs_f64(),
                            ),
                            num_measures: policy
                                .latency_awareness
                                .as_ref()
                                .unwrap()
                                .minimum_measurements,
                        }),
                    ),
                ],
            );

            // Await last min average updater.
            updater.tick().await;

            let expected_groups = ExpectedGroupsBuilder::new()
                .group([2, 3]) // pick + fallback local nodes
                .group([5]) // fallback remote nodes
                .group([1]) // local node that was penalised due to high latency
                .group([4]) // remote node that was penalised due to high latency
                .build();

            test_default_policy_with_given_cluster_and_routing_info(
                &policy,
                &cluster,
                &EMPTY_ROUTING_INFO,
                &expected_groups,
            )
            .await;
        }

        #[tokio::test]
        async fn latency_aware_default_policy_stops_penalising_after_min_average_increases_enough_only_after_update_rate_elapses(
        ) {
            setup_tracing();

            let (policy, updater) = latency_aware_default_policy_with_explicit_updater();

            let cluster = tests::mock_cluster_data_for_token_unaware_tests().await;

            let min_avg = Duration::from_millis(10);

            policy.set_nodes_latency_stats(
                &cluster,
                &[
                    (
                        1,
                        Some(TimestampedAverage {
                            timestamp: Instant::now(),
                            average: Duration::from_secs_f64(
                                policy
                                    .latency_awareness
                                    .as_ref()
                                    .unwrap()
                                    .exclusion_threshold
                                    * 1.05
                                    * min_avg.as_secs_f64(),
                            ),
                            num_measures: policy
                                .latency_awareness
                                .as_ref()
                                .unwrap()
                                .minimum_measurements,
                        }),
                    ),
                    (
                        3,
                        Some(TimestampedAverage {
                            timestamp: Instant::now(),
                            average: min_avg,
                            num_measures: policy
                                .latency_awareness
                                .as_ref()
                                .unwrap()
                                .minimum_measurements,
                        }),
                    ),
                ],
            );

            // Await last min average updater.
            updater.tick().await;
            {
                // min_avg is low enough to penalise node 1
                let expected_groups = ExpectedGroupsBuilder::new()
                    .group([2, 3]) // pick + fallback local nodes
                    .group([4, 5]) // fallback remote nodes
                    .group([1]) // local node that was penalised due to high latency
                    .build();

                test_default_policy_with_given_cluster_and_routing_info(
                    &policy,
                    &cluster,
                    &EMPTY_ROUTING_INFO,
                    &expected_groups,
                )
                .await;
            }

            // node 3 becomes as slow as node 1
            policy.set_nodes_latency_stats(
                &cluster,
                &[(
                    3,
                    Some(TimestampedAverage {
                        timestamp: Instant::now(),
                        average: Duration::from_secs_f64(
                            policy
                                .latency_awareness
                                .as_ref()
                                .unwrap()
                                .exclusion_threshold
                                * min_avg.as_secs_f64(),
                        ),
                        num_measures: policy
                            .latency_awareness
                            .as_ref()
                            .unwrap()
                            .minimum_measurements,
                    }),
                )],
            );
            {
                // min_avg has not yet been updated and so node 1 is still being penalised
                let expected_groups = ExpectedGroupsBuilder::new()
                    .group([2, 3]) // pick + fallback local nodes
                    .group([4, 5]) // fallback remote nodes
                    .group([1]) // local node that was penalised due to high latency
                    .build();

                test_default_policy_with_given_cluster_and_routing_info(
                    &policy,
                    &cluster,
                    &EMPTY_ROUTING_INFO,
                    &expected_groups,
                )
                .await;
            }

            updater.tick().await;
            {
                // min_avg has been updated and is already high enough to stop penalising node 1
                let expected_groups = ExpectedGroupsBuilder::new()
                    .group([1, 2, 3]) // pick + fallback local nodes
                    .group([4, 5]) // fallback remote nodes
                    .build();

                test_default_policy_with_given_cluster_and_routing_info(
                    &policy,
                    &cluster,
                    &EMPTY_ROUTING_INFO,
                    &expected_groups,
                )
                .await;
            }
        }

        #[tokio::test]
        async fn latency_aware_default_policy_is_correctly_token_aware() {
            setup_tracing();

            struct Test<'a, 'b> {
                // If Some, then the provided value is set as a min_avg.
                // Else, the min_avg is updated based on values provided to set_latency_stats().
                preset_min_avg: Option<Duration>,
                latency_stats: &'b [(u16, Option<TimestampedAverage>)],
                routing_info: RoutingInfo<'a>,
                expected_groups: ExpectedGroups,
            }

            let cluster = tests::mock_cluster_data_for_token_aware_tests().await;
            let latency_awareness_defaults =
                latency_aware_default_policy().latency_awareness.unwrap();
            let min_avg = Duration::from_millis(10);

            let fast_leader = || {
                Some(TimestampedAverage {
                    timestamp: Instant::now(),
                    average: min_avg,
                    num_measures: latency_awareness_defaults.minimum_measurements,
                })
            };

            let fast_enough = || {
                Some(TimestampedAverage {
                    timestamp: Instant::now(),
                    average: Duration::from_secs_f64(
                        latency_awareness_defaults.exclusion_threshold
                            * 0.95
                            * min_avg.as_secs_f64(),
                    ),
                    num_measures: latency_awareness_defaults.minimum_measurements,
                })
            };

            let slow_penalised = || {
                Some(TimestampedAverage {
                    timestamp: Instant::now(),
                    average: Duration::from_secs_f64(
                        latency_awareness_defaults.exclusion_threshold
                            * 1.05
                            * min_avg.as_secs_f64(),
                    ),
                    num_measures: latency_awareness_defaults.minimum_measurements,
                })
            };

            let too_few_measurements_slow = || {
                Some(TimestampedAverage {
                    timestamp: Instant::now(),
                    average: Duration::from_secs_f64(
                        latency_awareness_defaults.exclusion_threshold
                            * 1.05
                            * min_avg.as_secs_f64(),
                    ),
                    num_measures: latency_awareness_defaults.minimum_measurements - 1,
                })
            };

            let too_few_measurements_fast_leader = || {
                Some(TimestampedAverage {
                    timestamp: Instant::now(),
                    average: min_avg,
                    num_measures: 1,
                })
            };

            let tests = [
                Test {
                    // Latency-awareness penalisation fires up and moves C and D to the end.
                    preset_min_avg: None,
                    latency_stats: &[
                        (A, fast_leader()),
                        (C, slow_penalised()),
                        (D, slow_penalised()),
                        (E, too_few_measurements_slow()),
                    ],
                    routing_info: RoutingInfo {
                        token: Some(Token::new(160)),
                        table: Some(TABLE_NTS_RF_3),
                        consistency: Consistency::Quorum,
                        ..Default::default()
                    },
                    // going through the ring, we get order: F , A , C , D , G , B , E
                    //                                      us  eu  eu  us  eu  eu  us
                    //                                      r2  r1  r1  r1  r2  r1  r1
                    expected_groups: ExpectedGroupsBuilder::new()
                        .group([A, G]) // fast enough local replicas
                        .group([F, E]) // fast enough remote replicas
                        .group([B]) // fast enough local nodes
                        .group([C]) // penalised local replica
                        .group([D]) // penalised remote replica
                        .build(),
                },
                Test {
                    // Latency-awareness has old minimum average cached, so does not fire.
                    preset_min_avg: Some(100 * min_avg),
                    routing_info: RoutingInfo {
                        token: Some(Token::new(160)),
                        table: Some(TABLE_NTS_RF_3),
                        consistency: Consistency::Quorum,
                        ..Default::default()
                    },
                    latency_stats: &[
                        (A, fast_leader()),
                        (B, fast_enough()),
                        (C, slow_penalised()),
                        (D, slow_penalised()),
                    ],
                    // going through the ring, we get order: F , A , C , D , G , B , E
                    //                                      us  eu  eu  us  eu  eu  us
                    //                                      r2  r1  r1  r1  r2  r1  r1
                    expected_groups: ExpectedGroupsBuilder::new()
                        .group([A, C, G]) // fast enough local replicas
                        .group([F, D, E]) // fast enough remote replicas
                        .group([B]) // fast enough local nodes
                        .build(),
                },
                Test {
                    // Both A and B are slower than C, but only B has enough measurements collected.
                    preset_min_avg: None,
                    latency_stats: &[
                        (A, slow_penalised()), // not really penalised, because no fast leader here
                        (B, slow_penalised()), // ditto
                        (C, too_few_measurements_fast_leader()),
                    ],
                    routing_info: RoutingInfo {
                        token: Some(Token::new(160)),
                        table: Some(TABLE_NTS_RF_2),
                        consistency: Consistency::Quorum,
                        ..Default::default()
                    },
                    // going through the ring, we get order: F , A , C , D , G , B , E
                    //                                      us  eu  eu  us  eu  eu  us
                    //                                      r2  r1  r1  r1  r2  r1  r1
                    expected_groups: ExpectedGroupsBuilder::new()
                        .group([A, G]) // pick + fallback local replicas
                        .group([F, D]) // remote replicas
                        .group([C, B]) // local nodes
                        .group([E]) // remote nodes
                        .build(),
                },
                Test {
                    // No latency stats, so latency-awareness is a no-op.
                    preset_min_avg: None,
                    routing_info: RoutingInfo {
                        token: Some(Token::new(160)),
                        table: Some(TABLE_INVALID),
                        consistency: Consistency::Quorum,
                        ..Default::default()
                    },
                    latency_stats: &[],
                    expected_groups: ExpectedGroupsBuilder::new()
                        .group([A, B, C, G]) // local nodes
                        .group([D, E, F]) // remote nodes
                        .build(),
                },
            ];

            for test in &tests {
                let (policy, updater) = latency_aware_default_policy_with_explicit_updater();

                if let Some(preset_min_avg) = test.preset_min_avg {
                    policy.set_nodes_latency_stats(
                        &cluster,
                        &[(
                            1,
                            Some(TimestampedAverage {
                                timestamp: Instant::now(),
                                average: preset_min_avg,
                                num_measures: latency_awareness_defaults.minimum_measurements,
                            }),
                        )],
                    );
                    // Await last min average updater for update with a forged min_avg.
                    updater.tick().await;
                    policy.set_nodes_latency_stats(&cluster, &[(1, None)]);
                }
                policy.set_nodes_latency_stats(&cluster, test.latency_stats);

                if test.preset_min_avg.is_none() {
                    // Await last min average updater for update with None min_avg.
                    updater.tick().await;
                }

                test_default_policy_with_given_cluster_and_routing_info(
                    &policy,
                    &cluster,
                    &test.routing_info,
                    &test.expected_groups,
                )
                .await;
            }
        }

        // This is a regression test for #696.
        #[tokio::test]
        #[ntest::timeout(1000)]
        async fn latency_aware_query_completes() {
            setup_tracing();
            let policy = DefaultPolicy::builder()
                .latency_awareness(LatencyAwarenessBuilder::default())
                .build();
            let handle = ExecutionProfile::builder()
                .load_balancing_policy(policy)
                .build()
                .into_handle();

            let session = create_new_session_builder()
                .default_execution_profile_handle(handle)
                .build()
                .await
                .unwrap();

            session.query("whatever", ()).await.unwrap_err();
        }

        #[tokio::test(start_paused = true)]
        async fn timestamped_average_works_when_clock_stops() {
            setup_tracing();
            let avg = Some(TimestampedAverage {
                timestamp: Instant::now(),
                average: Duration::from_secs(123),
                num_measures: 1,
            });
            let new_avg = TimestampedAverage::compute_next(avg, Duration::from_secs(456), 10.0);
            assert_eq!(
                new_avg,
                Some(TimestampedAverage {
                    timestamp: Instant::now(),
                    average: Duration::from_secs(123),
                    num_measures: 2,
                }),
            );
        }
    }
}<|MERGE_RESOLUTION|>--- conflicted
+++ resolved
@@ -703,11 +703,7 @@
         vec.into_iter()
     }
 
-<<<<<<< HEAD
-    pub(crate) fn is_alive(node: &NodeRef<'_>) -> bool {
-=======
     fn is_alive(node: NodeRef, _shard: Option<Shard>) -> bool {
->>>>>>> 5dbb10b8
         // For now, we leave this as stub, until we have time to improve node events.
         // node.is_enabled() && !node.is_down()
         node.is_enabled()
