--- conflicted
+++ resolved
@@ -88,12 +88,9 @@
 tracing-subscriber = { version = "0.3.14", features = ["env-filter"] }
 assert_matches = "1.5.0"
 rand_chacha = "0.3.1"
-<<<<<<< HEAD
+time = "0.3"
 futures-batch = "0.6.1"
 tokio-stream = "0.1.14"
-=======
-time = "0.3"
->>>>>>> 5dbb10b8
 
 [[bench]]
 name = "benchmark"
